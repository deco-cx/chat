--- conflicted
+++ resolved
@@ -11,14 +11,11 @@
     Component: MembersSettings,
     initialOpen: true,
   },
-<<<<<<< HEAD
-=======
   general: {
     title: "General",
     Component: GeneralSettings,
     initialOpen: true,
   },
->>>>>>> 154e0f97
   billing: {
     title: "Billing",
     Component: BillingSettings,
