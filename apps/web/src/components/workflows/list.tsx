import {
  useRecentWorkflowRuns,
  useWorkflowNames,
  useWorkflowRuns,
} from "@deco/sdk";
import { Badge } from "@deco/ui/components/badge.tsx";
import { Button } from "@deco/ui/components/button.tsx";
import { Card, CardContent } from "@deco/ui/components/card.tsx";
import { Icon } from "@deco/ui/components/icon.tsx";
import { Input } from "@deco/ui/components/input.tsx";
import { ScrollArea } from "@deco/ui/components/scroll-area.tsx";
import {
  Select,
  SelectContent,
  SelectItem,
  SelectTrigger,
  SelectValue,
} from "@deco/ui/components/select.tsx";
import {
  Tooltip,
  TooltipContent,
  TooltipTrigger,
} from "@deco/ui/components/tooltip.tsx";
import { useViewMode } from "@deco/ui/hooks/use-view-mode.ts";
import { useMemo, useState } from "react";
import { useSearchParams } from "react-router";
import { useNavigateWorkspace } from "../../hooks/use-navigate-workspace.ts";
import { EmptyState } from "../common/empty-state.tsx";
import { ListPageHeader } from "../common/list-page-header.tsx";
import { Table, type TableColumn } from "../common/table/index.tsx";
import type { Tab } from "../dock/index.tsx";
import { DefaultBreadcrumb, PageLayout } from "../layout.tsx";
import type { WorkflowRun } from "./types.ts";
import {
  formatStatus,
  getStatusBadgeVariant,
  sortWorkflowRuns,
} from "./utils.ts";
import { formatToolName } from "../chat/utils/format-tool-name.ts";

function WorkflowRunsCardView(
  { runs, onClick }: {
    runs: WorkflowRun[];
    onClick: (run: WorkflowRun) => void;
  },
) {
  return (
    <div className="grid grid-cols-1 sm:grid-cols-2 lg:grid-cols-3 gap-3 peer">
      {runs.map((run) => (
        <Card
          key={run.runId}
          className="group cursor-pointer hover:shadow-md transition-shadow rounded-xl relative border-border"
          onClick={() => onClick(run)}
        >
          <CardContent className="p-0">
            <div className="grid grid-cols-[1fr_min-content] gap-4 items-start p-4">
              <div className="flex flex-col gap-2 min-w-0">
                <div className="text-sm font-semibold truncate">
                  {formatToolName(run.workflowName)}
                </div>
                <div className="flex items-center gap-2 text-xs text-muted-foreground">
                  <Icon name="schedule" size={12} />
                  <span>{run.runId}</span>
                </div>
                <div className="flex items-center gap-2">
                  <Badge
                    variant={getStatusBadgeVariant(run.status)}
                    className="text-xs"
                  >
                    {formatStatus(run.status)}
                  </Badge>
                </div>
              </div>
            </div>
            <div className="px-4 py-3 border-t border-border">
              <span className="text-xs text-muted-foreground">
                Started: {new Date(run.createdAt).toLocaleString()}
              </span>
            </div>
          </CardContent>
        </Card>
      ))}
    </div>
  );
}

function WorkflowRunsTableView(
  { runs, onClick }: {
    runs: WorkflowRun[];
    onClick: (run: WorkflowRun) => void;
  },
) {
  const [sortKey, setSortKey] = useState<string>("createdAt");
  const [sortDirection, setSortDirection] = useState<"asc" | "desc">("desc");

  const sortedRuns = useMemo(() => {
    return sortWorkflowRuns(runs, sortKey, sortDirection);
  }, [runs, sortKey, sortDirection]);

  const columns: TableColumn<WorkflowRun>[] = [
    {
      id: "workflowName",
      header: "Workflow Name",
      render: (run) => (
        <span className="font-semibold">
          {formatToolName(run.workflowName)}
        </span>
      ),
      sortable: true,
    },
    {
      id: "runId",
      header: "Run ID",
      render: (run) => (
        <div className="flex items-center gap-2">
          <Icon
            name="schedule"
            size={14}
            className="text-muted-foreground"
          />
          <span className="text-sm font-mono text-xs">{run.runId}</span>
        </div>
      ),
      sortable: true,
    },
    {
      id: "status",
      header: "Status",
      render: (run) => (
        <Badge variant={getStatusBadgeVariant(run.status)}>
          {formatStatus(run.status)}
        </Badge>
      ),
      sortable: true,
    },
    {
      id: "createdAt",
      header: "Started",
      render: (run) => (
        <span className="text-xs">
          {new Date(run.createdAt).toLocaleString()}
        </span>
      ),
      sortable: true,
    },
    {
      id: "updatedAt",
      header: "Updated",
      render: (run) => (
        <span className="text-xs">
          {run.updatedAt ? new Date(run.updatedAt).toLocaleString() : "-"}
        </span>
      ),
      sortable: true,
    },
  ];

  function handleSort(key: string) {
    if (sortKey === key) {
      setSortDirection((
        prev: "asc" | "desc",
      ) => (prev === "asc" ? "desc" : "asc"));
    } else {
      setSortKey(key);
      setSortDirection("asc");
    }
  }

  return (
    <Table
      columns={columns}
      data={sortedRuns}
      sortKey={sortKey}
      sortDirection={sortDirection}
      onSort={handleSort}
      onRowClick={onClick}
    />
  );
}

function WorkflowRunsTab() {
  const [_searchParams, _setSearchParams] = useSearchParams();
  const [viewMode, setViewMode] = useViewMode("workflows-list");
  const [filter, setFilter] = useState("");
  const [selectedWorkflow, setSelectedWorkflow] = useState<string>("all");
  const navigateWorkspace = useNavigateWorkspace();

  // Get all workflow names for the select dropdown
  const { data: workflowNamesData } = useWorkflowNames();
  const workflowNames = workflowNamesData?.workflowNames || [];

  // Get workflow runs - either filtered by workflow name or all recent runs
  const { data, refetch, isRefetching } = selectedWorkflow !== "all"
    ? useWorkflowRuns(selectedWorkflow, 1, 25)
    : useRecentWorkflowRuns(1, 25);

  const runs = data?.runs || [];

  const filteredRuns = useMemo(() => {
    if (!filter) return runs;
    return runs.filter((run) =>
      run.workflowName.toLowerCase().includes(filter.toLowerCase()) ||
      run.runId.toLowerCase().includes(filter.toLowerCase())
    );
  }, [runs, filter]);

  // Sort runs by default (Created At, newest first) for card view consistency
  const sortedAndFilteredRuns = useMemo(() => {
    return sortWorkflowRuns(filteredRuns, "createdAt", "desc");
  }, [filteredRuns]);

  function handleRunClick(run: WorkflowRun) {
    navigateWorkspace(
      `/workflows/${encodeURIComponent(run.workflowName)}/instances/${
        encodeURIComponent(run.runId)
      }`,
    );
  }

  return (
    <ScrollArea className="h-full">
      <div className="flex flex-col gap-4 h-full py-4">
        <div className="px-4 overflow-x-auto">
          <div className="flex items-center gap-2 mb-4">
            <ListPageHeader
              input={{
                placeholder: "Search workflow runs",
                value: filter,
                onChange: (e: React.ChangeEvent<HTMLInputElement>) =>
                  setFilter(e.target.value),
              }}
              view={{ viewMode, onChange: setViewMode }}
            />
            <Select
              value={selectedWorkflow}
              onValueChange={setSelectedWorkflow}
            >
              <SelectTrigger className="w-[200px]">
                <SelectValue placeholder="All workflows" />
              </SelectTrigger>
              <SelectContent>
                <SelectItem value="all">All workflows</SelectItem>
                {workflowNames.map((name) => (
                  <SelectItem key={name} value={name}>
                    {formatToolName(name)}
                  </SelectItem>
                ))}
              </SelectContent>
            </Select>
            <Tooltip>
              <TooltipTrigger asChild>
                <Button
                  variant="outline"
                  size="icon"
                  onClick={() => refetch()}
                  disabled={isRefetching}
                  className="h-10 w-10"
                >
                  <Icon
                    name="refresh"
                    size={16}
                    className={isRefetching ? "animate-spin" : ""}
                  />
                </Button>
              </TooltipTrigger>
              <TooltipContent>
                Refresh
              </TooltipContent>
            </Tooltip>
          </div>
        </div>
        <div className="flex-1 min-h-0 px-4 overflow-x-auto">
          {sortedAndFilteredRuns.length === 0
            ? (
              <div className="flex flex-1 min-h-[700px] items-center justify-center">
<<<<<<< HEAD
                <EmptyState
                  icon="work"
                  title="No workflow runs found"
                  description={filter || selectedWorkflow !== "all"
                    ? "No workflow runs match your search criteria."
                    : "No workflow runs have been executed yet."}
                />
=======
                {filter
                  ? (
                    <EmptyState
                      icon="flowchart"
                      title="No workflows found"
                      description="No workflows match your search criteria."
                    />
                  )
                  : <WorkflowEmptyState />}
>>>>>>> 071591d6
              </div>
            )
            : (
              viewMode === "cards"
                ? (
                  <WorkflowRunsCardView
                    runs={sortedAndFilteredRuns}
                    onClick={handleRunClick}
                  />
                )
                : (
                  <WorkflowRunsTableView
                    runs={sortedAndFilteredRuns}
                    onClick={handleRunClick}
                  />
                )
            )}
        </div>
      </div>
    </ScrollArea>
  );
}

function WorkflowEmptyState() {
  const [copied, setCopied] = useState(false);
  const cliCommand = "deno install -Ar -g -n deco jsr:@deco/cli";

  const handleCopy = async () => {
    await navigator.clipboard.writeText(cliCommand);
    setCopied(true);
    setTimeout(() => setCopied(false), 1200);
  };

  return (
    <EmptyState
      icon="flowchart"
      title="No workflows found"
      description={
        <div className="flex flex-col gap-4">
          <div className="text-sm text-muted-foreground text-center flex flex-col gap-1">
            <p>No workflows have been created yet.</p>
            <p>
              Install the CLI to create workflows.{" "}
              <a
                href="https://docs.deco.chat"
                target="_blank"
                rel="noopener noreferrer"
                className="text-primary hover:underline"
              >
                Learn more in our docs
              </a>
              .
            </p>
          </div>
          <div className="relative w-full max-w-md">
            <Input
              value={cliCommand}
              readOnly
              className="pr-12 bg-secondary/50 text-muted-foreground font-mono"
            />
            <Button
              size="icon"
              variant="ghost"
              className="absolute right-1 top-1 h-8 w-8"
              onClick={handleCopy}
              title={copied ? "Copied!" : "Copy to clipboard"}
            >
              <Icon name={copied ? "check" : "content_copy"} size={16} />
            </Button>
          </div>
        </div>
      }
    />
  );
}

const tabs: Record<string, Tab> = {
  workflows: {
    Component: WorkflowRunsTab,
    title: "Workflow Runs",
    active: true,
    initialOpen: true,
  },
};

function WorkflowRunsListPage() {
  return (
    <PageLayout
      hideViewsButton
      tabs={tabs}
      breadcrumb={<DefaultBreadcrumb items={[{ label: "Workflow Runs" }]} />}
    />
  );
}

export default WorkflowRunsListPage;<|MERGE_RESOLUTION|>--- conflicted
+++ resolved
@@ -273,7 +273,6 @@
           {sortedAndFilteredRuns.length === 0
             ? (
               <div className="flex flex-1 min-h-[700px] items-center justify-center">
-<<<<<<< HEAD
                 <EmptyState
                   icon="work"
                   title="No workflow runs found"
@@ -281,17 +280,6 @@
                     ? "No workflow runs match your search criteria."
                     : "No workflow runs have been executed yet."}
                 />
-=======
-                {filter
-                  ? (
-                    <EmptyState
-                      icon="flowchart"
-                      title="No workflows found"
-                      description="No workflows match your search criteria."
-                    />
-                  )
-                  : <WorkflowEmptyState />}
->>>>>>> 071591d6
               </div>
             )
             : (
