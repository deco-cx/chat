import type { Agent } from "@deco/sdk";
import {
  useAgents,
  useCreateAgent,
  useIntegration,
  useRemoveAgent,
  useUpdateThreadMessages,
} from "@deco/sdk";
import {
  AlertDialog,
  AlertDialogAction,
  AlertDialogCancel,
  AlertDialogContent,
  AlertDialogDescription,
  AlertDialogFooter,
  AlertDialogHeader,
  AlertDialogTitle,
} from "@deco/ui/components/alert-dialog.tsx";
import { Button } from "@deco/ui/components/button.tsx";
import { Card, CardContent } from "@deco/ui/components/card.tsx";
import {
  DropdownMenu,
  DropdownMenuContent,
  DropdownMenuItem,
  DropdownMenuTrigger,
} from "@deco/ui/components/dropdown-menu.tsx";
import { Icon } from "@deco/ui/components/icon.tsx";
import { Input } from "@deco/ui/components/input.tsx";
import { Spinner } from "@deco/ui/components/spinner.tsx";
import {
  Tooltip,
  TooltipContent,
  TooltipProvider,
  TooltipTrigger,
} from "@deco/ui/components/tooltip.tsx";
import { Suspense, useReducer, useState } from "react";
import { useNavigate } from "react-router";
import { ErrorBoundary } from "../../ErrorBoundary.tsx";
import { trackEvent } from "../../hooks/analytics.ts";
import { Avatar } from "../common/Avatar.tsx";
import { EmptyState } from "../common/EmptyState.tsx";
import { PageLayout } from "../pageLayout.tsx";
<<<<<<< HEAD
import { useFocusAgent } from "./hooks.ts";
import { useAgentHasChanges } from "../../hooks/useAgentOverrides.ts";
=======
import { useFocusAgent, useFocusChat } from "./hooks.ts";
>>>>>>> b935ea93

export const useDuplicateAgent = (agent: Agent | null) => {
  const [duplicating, setDuplicating] = useState(false);
  const focusAgent = useFocusAgent();
  const createAgent = useCreateAgent();

  // Function to handle duplicating the agent
  const duplicate = async () => {
    if (!agent) return;

    try {
      setDuplicating(true);
      const duplicatedAgent = await createAgent.mutateAsync({
        name: `${agent.name} (Copy)`,
        id: crypto.randomUUID(),
        description: agent.description,
        instructions: agent.instructions,
        avatar: agent.avatar,
        tools_set: agent.tools_set,
        model: agent.model,
        views: agent.views,
      });
      focusAgent(duplicatedAgent.id);

      trackEvent("agent_duplicate", {
        success: true,
        data: duplicatedAgent,
      });
    } catch (error) {
      console.error("Error duplicating agent:", error);

      trackEvent("agent_duplicate", {
        success: false,
        error,
      });
    } finally {
      setDuplicating(false);
    }
  };

  return { duplicate, duplicating };
};

// Add this component before AgentCard
function IntegrationMiniature({ toolSetId }: { toolSetId: string }) {
  const { data: integration } = useIntegration(toolSetId);
  const navigate = useNavigate();

  if (!integration) {
    return null;
  }

  const icon = integration.icon || "icon://conversion_path";

  return (
    <TooltipProvider delayDuration={0}>
      <Tooltip>
        <TooltipTrigger
          onClick={(e) => {
            e.stopPropagation();
            navigate(`/integration/${integration.id}`);
          }}
          asChild
        >
          <div className="w-8 h-8 flex items-center justify-center border border-input rounded-lg overflow-hidden">
            {icon.startsWith("icon://")
              ? (
                <Icon
                  name={icon.replace("icon://", "")}
                  className="text-base rounded-none"
                />
              )
              : (
                <Avatar
                  url={icon}
                  fallback={integration.name.substring(0, 2)}
                  objectFit="contain"
                  className="h-full w-full rounded-none"
                />
              )}
          </div>
        </TooltipTrigger>
        <TooltipContent>
          <p>{integration.name}</p>
        </TooltipContent>
      </Tooltip>
    </TooltipProvider>
  );
}

// Agent Card Component
function AgentCard({ agent }: { agent: Agent }) {
  const removeAgent = useRemoveAgent();
  const [deleteDialogOpen, setDeleteDialogOpen] = useState(false);
  const focusAgent = useFocusAgent();
  const focusChat = useFocusChat();
  const { duplicate, duplicating } = useDuplicateAgent(agent);
  const { hasChanges } = useAgentHasChanges(agent.id);

  // Return loading state while fetching agent data
  if (!agent) {
    return (
      <Card className="shadow-sm hover:shadow-md transition-shadow rounded-2xl">
        <CardContent className="p-4 flex items-center justify-center h-[166px]">
          <Spinner />
        </CardContent>
      </Card>
    );
  }

  // Get display text - prefer description over system prompt
  const displayText = agent.description ||
    (agent.instructions
      ? agent.instructions.substring(0, 100) +
        (agent.instructions.length > 100 ? "..." : "")
      : "");

  // Function to handle actual deletion
  const handleDelete = async () => {
    try {
      await removeAgent.mutateAsync(agent.id);
      setDeleteDialogOpen(false);

      trackEvent("agent_delete", {
        success: true,
        data: agent,
      });
    } catch (error) {
      console.error("Error deleting Agent:", error);

      trackEvent("agent_delete", {
        success: false,
        error,
      });
    }
  };

  const UnsavedChangesBadge = () => {
    return (
      <div className="text-xs text-slate-700 font-medium h-8 border border-slate-200 rounded-full flex items-center justify-center gap-1 w-fit px-2">
        <div className="w-2 h-2 bg-yellow-500 rounded-full"></div>
        Unsaved Changes
      </div>
    );
  };

  return (
    <>
      <Card
        className="group cursor-pointer hover:shadow-md transition-shadow flex flex-col rounded-2xl p-4 border-slate-200"
        onClick={() => focusAgent(agent.id)}
      >
        <CardContent className="gap-4 flex flex-col flex-grow">
          <div className="flex flex-col gap-3 w-full">
            <div className="relative w-full">
              <div className="h-12 w-12 flex justify-center overflow-hidden rounded-lg shadow-sm">
                <Avatar
                  url={agent.avatar && /^(data:)|(https?:)/.test(agent.avatar)
                    ? agent.avatar
                    : undefined}
                  fallback={agent.avatar &&
                      !/^(data:)|(https?:)/.test(agent.avatar)
                    ? agent.avatar
                    : agent.name.substring(0, 2)}
                  className="h-full w-full rounded-lg"
                />
              </div>

              <DropdownMenu>
                <DropdownMenuTrigger asChild>
                  <Button
                    variant="ghost"
                    size="icon"
                    onClick={(e) => e.stopPropagation()}
                    className="absolute top-0 right-0 lg:opacity-0 lg:group-hover:opacity-100 transition-opacity"
                  >
                    <Icon name="more_horiz" />
                  </Button>
                </DropdownMenuTrigger>
                <DropdownMenuContent>
                  <DropdownMenuItem
                    onClick={(e) => {
                      e.stopPropagation();
                      e.preventDefault();
                      if (!agent.draft) {
                        focusChat(agent.id, crypto.randomUUID());
                      } else {
                        focusAgent(agent.id);
                      }
                    }}
                  >
                    <Icon name="chat" className="mr-2" />
                    New Chat
                  </DropdownMenuItem>
                  <DropdownMenuItem
                    disabled={duplicating}
                    onClick={(e) => {
                      e.stopPropagation();
                      e.preventDefault();
                      duplicate();
                    }}
                  >
                    <Icon name="content_copy" className="mr-2" />
                    {duplicating ? "Duplicating..." : "Duplicate"}
                  </DropdownMenuItem>
                  <DropdownMenuItem
                    className="text-destructive"
                    onClick={(e) => {
                      e.stopPropagation();
                      setDeleteDialogOpen(true);
                    }}
                  >
                    <Icon name="delete" className="mr-2" />
                    Delete
                  </DropdownMenuItem>
                </DropdownMenuContent>
              </DropdownMenu>
            </div>

            <div className="flex flex-col gap-1">
              <div className="text-slate-800 font-semibold truncate">
                {agent.name}
              </div>
              <div className="text-sm text-slate-500 line-clamp-2 min-h-[2.5rem]">
                {displayText || "No description"}
              </div>
            </div>

            {hasChanges
              ? <UnsavedChangesBadge />
              : (
                <div className="flex gap-2 flex-wrap">
                  {Object
                    .entries(agent.tools_set ?? {})
                    .filter(([_, tools]) => tools.length > 0)
                    .map(([toolSetId]) => (
                      <ErrorBoundary key={toolSetId} fallback={null}>
                        <Suspense fallback={null}>
                          <IntegrationMiniature toolSetId={toolSetId} />
                        </Suspense>
                      </ErrorBoundary>
                    ))}
                </div>
              )}
          </div>
        </CardContent>
      </Card>

      <AlertDialog
        open={deleteDialogOpen}
        onOpenChange={(open) => setDeleteDialogOpen(open)}
      >
        <AlertDialogContent>
          <AlertDialogHeader>
            <AlertDialogTitle>Are you sure?</AlertDialogTitle>
            <AlertDialogDescription>
              This will permanently delete the {agent.name}{" "}
              agent. This action cannot be undone.
            </AlertDialogDescription>
          </AlertDialogHeader>
          <AlertDialogFooter>
            <AlertDialogCancel>Cancel</AlertDialogCancel>
            <AlertDialogAction
              onClick={(e) => {
                e.preventDefault();
                e.stopPropagation();
                handleDelete();
              }}
              disabled={removeAgent.isPending}
              className="bg-destructive hover:bg-destructive/90"
            >
              {removeAgent.isPending
                ? (
                  <>
                    <Spinner size="xs" />
                    <span className="ml-2">Deleting...</span>
                  </>
                )
                : (
                  "Delete"
                )}
            </AlertDialogAction>
          </AlertDialogFooter>
        </AlertDialogContent>
      </AlertDialog>
    </>
  );
}

// Define simplified state interface
interface ListState {
  filter: string;
}

// Define action types
type ListAction = { type: "SET_FILTER"; payload: string };

// Initial state
const initialState: ListState = {
  filter: "",
};

// Reducer function
function listReducer(state: ListState, action: ListAction): ListState {
  switch (action.type) {
    case "SET_FILTER":
      return { ...state, filter: action.payload };
    default:
      return state;
  }
}

export default function List() {
  const [state, dispatch] = useReducer(listReducer, initialState);
  const { filter } = state;
  const focusAgent = useFocusAgent();
  const [creating, setCreating] = useState(false);
  const createAgent = useCreateAgent();
  const updateThreadMessages = useUpdateThreadMessages();
  const { data: agents } = useAgents();

  // Filter agents based on the filter string
  const filteredAgents = agents?.filter((agent) =>
    agent.name.toLowerCase().includes(filter.toLowerCase())
  );

  // Function to handle creating a new Agent
  const handleCreate = async () => {
    try {
      setCreating(true);
      const agent = await createAgent.mutateAsync({});
      updateThreadMessages(agent.id, agent.id);
      focusAgent(agent.id);

      trackEvent("agent_create", {
        success: true,
        data: agent,
      });
    } catch (error) {
      console.error("Error creating new agent:", error);

      trackEvent("agent_create", {
        success: false,
        error,
      });
    } finally {
      setCreating(false);
    }
  };

  return (
    <PageLayout
      header={
        <>
          <div className="justify-self-start">
            <Input
              placeholder="Filter agents..."
              value={filter}
              onChange={(e) =>
                dispatch({ type: "SET_FILTER", payload: e.target.value })}
              className="w-full md:w-64 border-slate-200 placeholder:text-slate-400 text-slate-500 focus-visible:ring-slate-200"
            />
          </div>
          <div>
            <Button
              onClick={handleCreate}
              disabled={creating}
              variant="special"
              className="gap-2"
            >
              {creating
                ? (
                  <>
                    <Spinner size="xs" />
                    Creating...
                  </>
                )
                : (
                  <>
                    <Icon name="add" />
                    Create Agent
                  </>
                )}
            </Button>
          </div>
        </>
      }
      main={
        <>
          {!agents
            ? (
              <div className="flex h-48 items-center justify-center">
                <Spinner size="lg" />
              </div>
            )
            : agents.length > 0
            ? (
              <>
                <div className="grid grid-cols-1 md:grid-cols-2 lg:grid-cols-2 xl:grid-cols-4 2xl:grid-cols-5 gap-3 peer">
                  {filteredAgents?.map((agent) => (
                    <AgentCard key={agent.id} agent={agent} />
                  ))}
                </div>
                <div className="flex-col items-center justify-center h-48 peer-empty:flex hidden">
                  <Icon
                    name="search_off"
                    className="mb-2 text-4xl text-muted-foreground"
                  />
                  <p className="text-muted-foreground">
                    No agents match your filter. Try adjusting your search.
                  </p>
                </div>
              </>
            )
            : (
              <EmptyState
                icon="groups"
                title="No agents yet"
                description="Create an agent to automate tasks and improve your workflow."
                buttonProps={{
                  disabled: creating,
                  children: creating ? "Creating..." : "Create Agent",
                  onClick: handleCreate,
                }}
              />
            )}
        </>
      }
    />
  );
}<|MERGE_RESOLUTION|>--- conflicted
+++ resolved
@@ -40,12 +40,8 @@
 import { Avatar } from "../common/Avatar.tsx";
 import { EmptyState } from "../common/EmptyState.tsx";
 import { PageLayout } from "../pageLayout.tsx";
-<<<<<<< HEAD
-import { useFocusAgent } from "./hooks.ts";
 import { useAgentHasChanges } from "../../hooks/useAgentOverrides.ts";
-=======
 import { useFocusAgent, useFocusChat } from "./hooks.ts";
->>>>>>> b935ea93
 
 export const useDuplicateAgent = (agent: Agent | null) => {
   const [duplicating, setDuplicating] = useState(false);
@@ -230,11 +226,7 @@
                     onClick={(e) => {
                       e.stopPropagation();
                       e.preventDefault();
-                      if (!agent.draft) {
-                        focusChat(agent.id, crypto.randomUUID());
-                      } else {
-                        focusAgent(agent.id);
-                      }
+                      focusChat(agent.id, crypto.randomUUID());
                     }}
                   >
                     <Icon name="chat" className="mr-2" />
