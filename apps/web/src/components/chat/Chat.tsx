--- conflicted
+++ resolved
@@ -6,13 +6,7 @@
   useAgentRoot,
   useUpdateAgent,
 } from "@deco/sdk";
-<<<<<<< HEAD
-import { Button } from "@deco/ui/components/button.tsx";
-import { Icon } from "@deco/ui/components/icon.tsx";
 import { useEffect, useRef, useState } from "react";
-=======
-import { useEffect, useLayoutEffect, useRef } from "react";
->>>>>>> 05efbb22
 import { ChatInput } from "./ChatInput.tsx";
 import { Welcome } from "./EmptyState.tsx";
 import { ChatHeader } from "./Header.tsx";
