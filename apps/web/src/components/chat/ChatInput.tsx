import { Button } from "@deco/ui/components/button.tsx";
import { Icon } from "@deco/ui/components/icon.tsx";
import { cn } from "@deco/ui/lib/utils.ts";
import { DEFAULT_REASONING_MODEL, MODELS } from "@deco/sdk";
import { useEffect, useRef, useState } from "react";
import { RichTextArea } from "./RichText.tsx";
import { API_SERVER_URL, useWriteFile } from "@deco/sdk";
import { ModelSelector } from "./ModelSelector.tsx";

interface ChatInputProps {
  input: string;
  handleInputChange: (e: React.ChangeEvent<HTMLTextAreaElement>) => void;
  handleSubmit: (
    e: React.FormEvent<HTMLFormElement>,
    options?: {
      experimental_attachments?: FileList;
      fileData?: {
        name: string;
        contentType: string;
        url: string;
      }[];
      abort?: boolean;
    },
  ) => void;
  isLoading?: boolean;
  stop?: () => void;
  disabled?: boolean;
  model?: string;
  onModelChange?: (model: string) => Promise<void>;
  agentRoot?: string;
}

export function ChatInput({
  isLoading = false,
  disabled = false,
  input,
  handleInputChange,
  handleSubmit,
  stop,
  model = DEFAULT_REASONING_MODEL,
  onModelChange,
  agentRoot,
}: ChatInputProps) {
  const [isUploading, setIsUploading] = useState(false);
  const [files, setFiles] = useState<FileList | undefined>(undefined);
  const fileInputRef = useRef<HTMLInputElement>(null);

  const selectedModel = MODELS.find((m) => m.id === model) || MODELS[0];

  const isLoadingOrUploading = isLoading || isUploading;

  const getAcceptedFileTypes = () => {
    const acceptTypes = [];
    if (selectedModel.capabilities.includes("image-upload")) {
      acceptTypes.push("image/jpeg", "image/png", "image/gif", "image/webp");
    }
    if (selectedModel.capabilities.includes("file-upload")) {
      acceptTypes.push("text/*", "application/pdf");
    }
    return acceptTypes.join(",");
  };

  const writeFileMutation = useWriteFile();

  const handleRichTextChange = (markdown: string) => {
    handleInputChange(
      { target: { value: markdown } } as React.ChangeEvent<HTMLTextAreaElement>,
    );
  };

  // Auto-focus when loading state changes from true to false
  useEffect(() => {
    if (!isLoading) {
      const editor = document.querySelector(".ProseMirror") as HTMLElement;
      if (editor) {
        editor.focus();
      }
    }
  }, [isLoading]);

  const handleKeyDown = (e: React.KeyboardEvent<HTMLDivElement>) => {
    if (e.key === "Enter") {
      if (e.shiftKey) {
        return; // Allow new lines with Shift+Enter
      }

      if (!isLoading && (input.trim() || files)) {
        e.preventDefault();
        const formEvent = new Event("submit", {
          bubbles: true,
          cancelable: true,
        });
        e.currentTarget.closest("form")?.dispatchEvent(formEvent);
      }
    }
  };

  const handleFileChange = (e: React.ChangeEvent<HTMLInputElement>) => {
    if (e.target.files) {
<<<<<<< HEAD
      const existingFiles = files ? Array.from(files) : [];
      const newFiles = Array.from(e.target.files);
      //limit to 5 files
      const combinedFiles = [...existingFiles, ...newFiles].slice(
        0,
        5,
      ) as File[];
=======
      // Limit to 5 files
      const fileList = Array.from(e.target.files).slice(0, 5);

>>>>>>> 6b511697
      const dataTransfer = new DataTransfer();
      combinedFiles.forEach((file) => dataTransfer.items.add(file));

      setFiles(dataTransfer.files);
    }
  };

  const handlePaste = (e: React.ClipboardEvent) => {
    const items = e.clipboardData?.items;
    if (!items) return;

    const imageFiles = Array.from(items)
      .filter((item) => item.type.startsWith("image/"))
      .map((item) => item.getAsFile())
      .filter((file): file is File => file !== null);

    if (imageFiles.length > 0) {
      const dataTransfer = new DataTransfer();
      imageFiles.forEach((file) => dataTransfer.items.add(file));
      setFiles(dataTransfer.files);
    }
  };

  const onSubmit = async (e: React.FormEvent<HTMLFormElement>) => {
    e.preventDefault();
    const fileList = Array.from(files || []);

    if (fileList.length === 0) {
      handleSubmit(e);
      return;
    }

    setIsUploading(true);
    const withUrlFiles = fileList.map(async (file) => {
      const arrayBuffer = await file.arrayBuffer();
      const uint8Array = new Uint8Array(arrayBuffer);

      await writeFileMutation.mutateAsync({
        path: `${agentRoot}/${file.name}`,
        content: uint8Array,
      });

      const url = `${API_SERVER_URL}${agentRoot}/${file.name}`;
      return {
        name: file.name,
        contentType: file.type,
        url: url,
      };
    });
    const uploadedFiles = await Promise.all(withUrlFiles);
    setIsUploading(false);

    const experimentalAttachments = files
      ? Array.from(files).map((file, index) => {
        const uploadedFile = uploadedFiles[index];
        return {
          name: file.name,
          type: file.type,
          contentType: file.type,
          size: file.size,
          url: uploadedFile?.url || URL.createObjectURL(file),
        };
      })
      : [];

    handleSubmit(e, {
      experimental_attachments: experimentalAttachments as unknown as FileList,
      fileData: uploadedFiles,
    });

    setFiles(undefined);
    if (fileInputRef.current) {
      fileInputRef.current.value = "";
    }
  };

  return (
    <form
      onSubmit={onSubmit}
      className={cn(
        "relative flex items-center gap-2 p-4 pt-0",
        disabled && "pointer-events-none opacity-50 cursor-not-allowed",
      )}
    >
      <div className="w-full px-2">
        <div className="relative rounded-md w-full mx-auto">
          <div className="relative flex flex-col">
            <div
              className="overflow-y-auto relative"
              style={{ maxHeight: "164px" }}
            >
              <RichTextArea
                value={input}
                onChange={handleRichTextChange}
                onKeyDown={handleKeyDown}
                onPaste={handlePaste}
                placeholder="Type a message..."
                className="border border-b-0 placeholder:text-muted-foreground resize-none focus-visible:ring-0"
                disabled={isLoadingOrUploading || disabled}
              />
            </div>

            <div className="flex items-center justify-between h-12 border border-t-0 rounded-b-2xl px-2">
              <div className="flex items-center gap-2">
                <input
                  type="file"
                  ref={fileInputRef}
                  onChange={handleFileChange}
                  multiple
                  className="hidden"
                  accept={getAcceptedFileTypes()}
                />
                {selectedModel.capabilities.includes("file-upload") ||
                    selectedModel.capabilities.includes("image-upload")
                  ? (
                    <Button
                      type="button"
                      variant="ghost"
                      size="icon"
                      onClick={() => fileInputRef.current?.click()}
                      className="h-8 w-8 border hover:bg-slate-100"
                      title="Attach files"
                    >
                      <Icon className="text-sm" name="attach_file" />
                    </Button>
                  )
                  : null}
                {onModelChange && (
                  <ModelSelector model={model} onModelChange={onModelChange} />
                )}
              </div>
              <div className="flex items-center gap-4">
                {input && (
                  <span className="text-xs text-muted-foreground flex items-center gap-1">
                    <kbd className="px-1.5 py-0.5 text-[10px] font-mono font-medium bg-background border rounded-md">
                      shift
                    </kbd>
                    <span>+</span>
                    <kbd className="px-1.5 py-0.5 text-[10px] font-mono font-medium bg-background border rounded-md">
                      return
                    </kbd>
                    <span className="opacity-75">for new line</span>
                  </span>
                )}
                <Button
                  type={isLoadingOrUploading ? "button" : "submit"}
                  size="icon"
                  disabled={!isLoadingOrUploading && (!input.trim() && !files)}
                  onClick={isLoadingOrUploading ? stop : undefined}
                  className="h-8 w-8 transition-all hover:opacity-70"
                  title={isLoadingOrUploading
                    ? "Stop generating"
                    : "Send message (Enter)"}
                >
                  <Icon
                    name={isLoadingOrUploading ? "stop" : "send"}
                    filled
                  />
                </Button>
              </div>
            </div>
          </div>
        </div>

        {files && files.length > 0 && (
          <div className="w-fit absolute z-20 bottom-full mb-2 left-6 flex flex-wrap gap-2">
<<<<<<< HEAD
            {Array.from(files).map((file, index) => (
              <div
                key={index}
                className="relative group flex items-center gap-2 p-2 bg-slate-50 rounded-xl transition-colors border border-slate-200"
              >
                <Button
                  type="button"
                  variant="ghost"
                  size="icon"
                  className="absolute -top-2 -right-2 h-5 w-5 opacity-100 md:opacity-0 group-hover:opacity-100 transition-opacity rounded-full shadow-sm bg-slate-700 text-slate-50 hover:bg-slate-600 hover:text-slate-50"
                  onClick={() => {
                    const newFiles = Array.from(files).filter((_, i) =>
                      i !== index
                    );
                    const dataTransfer = new DataTransfer();
                    newFiles.forEach((file) => dataTransfer.items.add(file));
                    setFiles(dataTransfer.files);
                  }}
                  title="Remove file"
=======
            {Array.from(files).map((file, index) => {
              const currentFile = file;
              return (
                <div
                  key={index}
                  className="relative group flex items-center gap-2 p-2 bg-slate-50 rounded-xl transition-colors border border-slate-200"
>>>>>>> 6b511697
                >
                  <Button
                    type="button"
                    variant="ghost"
                    size="icon"
                    className="absolute -top-2 -right-2 h-5 w-5 opacity-0 group-hover:opacity-100 transition-opacity rounded-full shadow-sm bg-slate-700 text-slate-50 hover:bg-slate-600 hover:text-slate-50"
                    onClick={() => {
                      const dataTransfer = new DataTransfer();
                      setFiles(dataTransfer.files);
                    }}
                    title="Remove file"
                  >
                    <Icon name="close" />
                  </Button>
                  {currentFile.type.startsWith("image/")
                    ? (
                      <div className="h-8 w-8 rounded overflow-hidden">
                        <img
                          src={URL.createObjectURL(currentFile)}
                          alt=""
                          className="h-full w-full object-cover"
                          onLoad={(e) =>
                            URL.revokeObjectURL(e.currentTarget.src)}
                        />
                      </div>
                    )
                    : (
                      <div className="h-8 w-8 rounded-lg flex items-center justify-center bg-slate-500">
                        <Icon name="draft" />
                      </div>
                    )}
                  <div className="flex flex-col min-w-0">
                    <span className="text-xs text-slate-700 font-medium truncate max-w-[200px]">
                      {currentFile.name}
                    </span>
                    <span className="text-xs text-slate-400">
                      {(currentFile.size / 1024).toFixed(1)}KB
                    </span>
                  </div>
                </div>
              );
            })}
          </div>
        )}
      </div>
    </form>
  );
}<|MERGE_RESOLUTION|>--- conflicted
+++ resolved
@@ -97,7 +97,6 @@
 
   const handleFileChange = (e: React.ChangeEvent<HTMLInputElement>) => {
     if (e.target.files) {
-<<<<<<< HEAD
       const existingFiles = files ? Array.from(files) : [];
       const newFiles = Array.from(e.target.files);
       //limit to 5 files
@@ -105,11 +104,6 @@
         0,
         5,
       ) as File[];
-=======
-      // Limit to 5 files
-      const fileList = Array.from(e.target.files).slice(0, 5);
-
->>>>>>> 6b511697
       const dataTransfer = new DataTransfer();
       combinedFiles.forEach((file) => dataTransfer.items.add(file));
 
@@ -276,42 +270,25 @@
 
         {files && files.length > 0 && (
           <div className="w-fit absolute z-20 bottom-full mb-2 left-6 flex flex-wrap gap-2">
-<<<<<<< HEAD
-            {Array.from(files).map((file, index) => (
-              <div
-                key={index}
-                className="relative group flex items-center gap-2 p-2 bg-slate-50 rounded-xl transition-colors border border-slate-200"
-              >
-                <Button
-                  type="button"
-                  variant="ghost"
-                  size="icon"
-                  className="absolute -top-2 -right-2 h-5 w-5 opacity-100 md:opacity-0 group-hover:opacity-100 transition-opacity rounded-full shadow-sm bg-slate-700 text-slate-50 hover:bg-slate-600 hover:text-slate-50"
-                  onClick={() => {
-                    const newFiles = Array.from(files).filter((_, i) =>
-                      i !== index
-                    );
-                    const dataTransfer = new DataTransfer();
-                    newFiles.forEach((file) => dataTransfer.items.add(file));
-                    setFiles(dataTransfer.files);
-                  }}
-                  title="Remove file"
-=======
             {Array.from(files).map((file, index) => {
               const currentFile = file;
               return (
                 <div
                   key={index}
                   className="relative group flex items-center gap-2 p-2 bg-slate-50 rounded-xl transition-colors border border-slate-200"
->>>>>>> 6b511697
                 >
                   <Button
                     type="button"
                     variant="ghost"
                     size="icon"
-                    className="absolute -top-2 -right-2 h-5 w-5 opacity-0 group-hover:opacity-100 transition-opacity rounded-full shadow-sm bg-slate-700 text-slate-50 hover:bg-slate-600 hover:text-slate-50"
+                    className="absolute -top-2 -right-2 h-5 w-5 opacity-100 md:opacity-0 group-hover:opacity-100 transition-opacity rounded-full shadow-sm bg-slate-700 text-slate-50 hover:bg-slate-600 hover:text-slate-50"
                     onClick={() => {
                       const dataTransfer = new DataTransfer();
+                      Array.from(files || []).forEach((f, i) => {
+                        if (i !== index) {
+                          dataTransfer.items.add(f);
+                        }
+                      });
                       setFiles(dataTransfer.files);
                     }}
                     title="Remove file"
