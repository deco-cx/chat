// deno-lint-ignore-file no-explicit-any

// NOTE:
// Do not use private class fields or methods prefixed with '#'.
// JavaScript's private syntax (#) is not compatible with Proxy objects,
// as it enforces that 'this' must be the original instance, not a proxy.
// This will cause runtime errors like:
//   TypeError: Receiver must be an instance of class ...
//
// Instead, use a leading underscore (_) to indicate a method or property is private.
// Also, visibility modifiers (like 'private' or 'protected') from TypeScript
// are not enforced at runtime in JavaScript and are not preserved in the transpiled output.

import { createOpenAI } from "@ai-sdk/openai";
import type { JSONSchema7 } from "@ai-sdk/provider";
import type { ActorState, InvokeMiddlewareOptions } from "@deco/actors";
import { Actor } from "@deco/actors";
import {
  type Agent as Configuration,
  DEFAULT_MODEL,
  WELL_KNOWN_AGENTS,
} from "@deco/sdk";
import { type AuthMetadata, BaseActor } from "@deco/sdk/actors";
import { JwtIssuer, SUPABASE_URL } from "@deco/sdk/auth";
import { contextStorage } from "@deco/sdk/fetch";
import {
  AppContext,
  AuthorizationClient,
  canAccessWorkspaceResource,
  ForbiddenError,
  fromWorkspaceString,
  MCPClient,
  MCPClientStub,
  PolicyClient,
  WorkspaceTools,
} from "@deco/sdk/mcp";
import type { AgentMemoryConfig } from "@deco/sdk/memory";
import {
  AgentMemory,
  buildMemoryId,
  slugify,
  toAlphanumericId,
} from "@deco/sdk/memory";
import { trace } from "@deco/sdk/observability";
import {
  getTwoFirstSegments as getWorkspace,
  type Workspace,
} from "@deco/sdk/path";
import {
  createServerTimings,
  type ServerTimingsBuilder,
} from "@deco/sdk/timings";
import { createWalletClient } from "../../sdk/src/mcp/wallet/index.ts";
import type { StorageThreadType } from "@mastra/core";
import type { ToolsetsInput, ToolsInput } from "@mastra/core/agent";
import { Agent } from "@mastra/core/agent";
import type { MastraMemory } from "@mastra/core/memory";
import { TokenLimiter } from "@mastra/memory/processors";
import { OpenAIVoice } from "@mastra/voice-openai";
import { createServerClient } from "@supabase/ssr";
import {
  type GenerateObjectResult,
  type GenerateTextResult,
  type LanguageModelV1,
  type Message,
  smoothStream,
} from "ai";
import { Cloudflare } from "cloudflare";
import { getRuntimeKey } from "hono/adapter";
import { Buffer } from "node:buffer";
import process from "node:process";
import { pickCapybaraAvatar } from "./capybaras.ts";
import { AudioMessage } from "./index.ts";
import { mcpServerTools } from "./mcp.ts";
import { createLLM } from "./models.ts";
import type {
  AIAgent as IIAgent,
  Message as AIMessage,
  StreamOptions,
  Thread,
  ThreadQueryOptions,
} from "./types.ts";
import { GenerateOptions } from "./types.ts";
import { AgentWallet } from "./wallet/index.ts";

const TURSO_AUTH_TOKEN_KEY = "turso-auth-token";
const DEFAULT_ACCOUNT_ID = "c95fc4cec7fc52453228d9db170c372c";
const DEFAULT_GATEWAY_ID = "deco-ai";
const ANONYMOUS_INSTRUCTIONS =
  "You should help users to configure yourself. Users should give you your name, instructions, and optionally a model (leave it default if the user don't mention it, don't force they to set it). This is your only task for now. Tell the user that you are ready to configure yourself when you have all the information.";

const ANONYMOUS_NAME = "Anonymous";
const LOAD_TOOLS_TIMEOUT_MS = 5_000;
const DEFAULT_TEXT_TO_SPEECH_MODEL = "tts-1";
const DEFAULT_SPEECH_TO_TEXT_MODEL = "whisper-1";
const MAX_AUDIO_SIZE = 25 * 1024 * 1024; // 25MB

export interface Env {
  ANTHROPIC_API_KEY: string;
  GATEWAY_ID: string;
  ACCOUNT_ID: string;
  CF_ACCOUNT_ID: string;
  TURSO_ORGANIZATION: string;
  TURSO_ADMIN_TOKEN: string;
  AWS_ACCESS_KEY_ID: string;
  AWS_SECRET_ACCESS_KEY: string;
  AWS_REGION: string;
  DECO_CHAT_DATA_BUCKET_NAME: string;
}

export interface AgentMetadata extends AuthMetadata {
  threadId?: string;
  resourceId?: string;
  wallet?: Promise<AgentWallet>;
  userCookie?: string | null;
  timings?: ServerTimingsBuilder;
  mcpClient?: MCPClientStub<WorkspaceTools>;
}

const normalizeMCPId = (mcpId: string) => {
  return mcpId.startsWith("i:") || mcpId.startsWith("a:")
    ? mcpId.slice(2)
    : mcpId;
};

const DEFAULT_MEMORY_LAST_MESSAGES = 8;
const DEFAULT_MAX_STEPS = 25;
const MAX_STEPS = 25;
const DEFAULT_MAX_TOKENS = 8192;
const MAX_TOKENS = 64000;
const MAX_THINKING_TOKENS = 12000;
const MIN_THINKING_TOKENS = 1024;

const NON_SERIALIZABLE_FIELDS = ["WALLET"];

const removeNonSerializableFields = (obj: any) => {
  const newObj: Record<string, unknown> = {};
  for (const [key, value] of Object.entries(obj ?? {})) {
    if (!NON_SERIALIZABLE_FIELDS.includes(key)) {
      newObj[key] = value;
    }
  }
  return newObj;
};

interface ThreadLocator {
  threadId: string;
  resourceId: string;
}
function isAudioMessage(message: AIMessage): message is AudioMessage {
  return "audioBase64" in message && typeof message.audioBase64 === "string";
}

@Actor()
export class AIAgent extends BaseActor<AgentMetadata> implements IIAgent {
  private _maybeAgent?: Agent;

  /**
   * Contains all tools from all servers that have ever been enabled for this agent.
   * These tools are ready to be used. To use them, just filter using the pickCallableTools function.
   */
  protected callableToolSet: ToolsetsInput = {};

  public workspace: Workspace;
  private id: string;
  public _configuration?: Configuration;
  private memoryId?: string;
  private agentMemoryConfig: AgentMemoryConfig;
  private agentId: string;
  private wallet: AgentWallet;
  private db: Awaited<ReturnType<typeof createServerClient>>;
  private agentScoppedMcpClient: MCPClientStub<WorkspaceTools>;
  constructor(
    public readonly state: ActorState,
    protected actorEnv: any,
  ) {
    super(removeNonSerializableFields(actorEnv));

    this.id = toAlphanumericId(this.state.id);
    this.env = {
      CF_ACCOUNT_ID: DEFAULT_ACCOUNT_ID,
      ...process.env,
      ...this.env,
    };
    this.workspace = getWorkspace(this.state.id);
    this.wallet = new AgentWallet({
      agentId: this.id,
      agentPath: this.state.id,
      workspace: this.workspace,
      wallet: createWalletClient(this.env.WALLET_API_KEY, actorEnv?.WALLET),
    });
    this.agentMemoryConfig = null as unknown as AgentMemoryConfig;
    this.agentId = this.state.id.split("/").pop() ?? "";
    this.db = createServerClient(
      SUPABASE_URL,
      this.env.SUPABASE_SERVER_TOKEN,
      { cookies: { getAll: () => [] } },
    );

    this.agentScoppedMcpClient = this._createMCPClient();
    this.state.blockConcurrencyWhile(async () => {
      await this._runWithContext(async () => {
        await this._init();
      });
    });
  }

  public get _embedder() {
    const openai = createOpenAI({
      apiKey: this.env.OPENAI_API_KEY,
    });
    return openai.embedding("text-embedding-3-small");
  }

  private _createAppContext(metadata?: AgentMetadata): AppContext {
    const policyClient = PolicyClient.getInstance(this.db);
    return {
      params: {},
      envVars: this.env as any,
      db: this.db,
      user: metadata?.user!,
      isLocal: metadata?.user == null,
      stub: this.state.stub as AppContext["stub"],
      cookie: metadata?.userCookie ?? undefined,
      workspace: fromWorkspaceString(this.workspace),
      cf: new Cloudflare({ apiToken: this.env.CF_API_TOKEN }),
      policy: policyClient,
      authorization: new AuthorizationClient(policyClient),
    };
  }

  _createMCPClient(ctx?: AppContext) {
    return MCPClient.forContext(ctx ?? this._createAppContext(this.metadata));
  }

  public _resetCallableToolSet(mcpId?: string) {
    if (mcpId) {
      delete this.callableToolSet[mcpId];
    } else {
      this.callableToolSet = {};
    }
  }

  protected async _getOrCreateCallableToolSet(
    mcpId: string,
    signal?: AbortSignal,
  ): Promise<ToolsInput | null> {
    if (this.callableToolSet[mcpId]) {
      return this.callableToolSet[mcpId];
    }

    const integration = await this.metadata?.mcpClient?.INTEGRATIONS_GET({
      id: mcpId,
    });

    if (!integration) {
      return null;
    }

    const serverTools = await mcpServerTools(
      { ...integration, id: mcpId },
      this,
      signal,
      this.env as any,
    );

    if (Object.keys(serverTools ?? {}).length === 0) {
      return null;
    }

    this.callableToolSet[mcpId] = serverTools;

    return this.callableToolSet[mcpId];
  }

  protected async _pickCallableTools(
    tool_set: Configuration["tools_set"],
    timings?: ServerTimingsBuilder,
  ): Promise<ToolsetsInput> {
    const tools: ToolsetsInput = {};
    await Promise.all(
      Object.entries(tool_set).map(async ([mcpId, filterList]) => {
        const getOrCreateCallableToolSetTiming = timings?.start(
          `connect-mcp-${normalizeMCPId(mcpId)}`,
        );
        const timeout = new AbortController();
        const allToolsFor = await Promise.race(
          [
            this._getOrCreateCallableToolSet(
              mcpId,
              timeout.signal,
            )
              .catch(() => {
                return null;
              }),
            new Promise((resolve) =>
              setTimeout(() => resolve(null), LOAD_TOOLS_TIMEOUT_MS)
            ).then(() => {
              // should not rely only on timeout abort because it also aborts subsequent requests
              timeout.abort();
              return null;
            }),
          ],
        );
        if (!allToolsFor) {
          console.warn(`No tools found for server: ${mcpId}. Skipping.`);
          getOrCreateCallableToolSetTiming?.end("timeout"); // sinalize timeout for timings
          return;
        }
        getOrCreateCallableToolSetTiming?.end();

        if (filterList.length === 0) {
          tools[mcpId] = allToolsFor;
          return;
        }
        const toolsInput: ToolsInput = {};
        for (const item of filterList) {
          const slug = slugify(item);
          if (slug in allToolsFor) {
            toolsInput[slug] = allToolsFor[slug];
            continue;
          }

          console.warn(`Tool ${item} not found in callableToolSet[${mcpId}]`);
        }

        tools[mcpId] = toolsInput;
      }),
    );

    return tools;
  }

  private async _initMemory(
    memoryId: string,
    config: Configuration,
    tokenLimit: number,
  ) {
    if (this.memoryId !== memoryId || !this._memory) {
      const tursoOrganization = this.env.TURSO_ORGANIZATION ?? "decoai";
      const tokenStorage = this.env.TURSO_GROUP_DATABASE_TOKEN ?? {
        getToken: (memoryId: string) => {
          return this.state.storage.get<string>(
            `${TURSO_AUTH_TOKEN_KEY}-${memoryId}-${tursoOrganization}`,
          );
        },
        setToken: async (memoryId: string, token: string) => {
          await this.state.storage.put(
            `${TURSO_AUTH_TOKEN_KEY}-${memoryId}-${tursoOrganization}`,
            token,
          );
        },
      };

      // @ts-ignore: "ignore this for now"
      this.agentMemoryConfig = await AgentMemory.buildAgentMemoryConfig({
        agentId: config.id,
        tursoAdminToken: this.env.TURSO_ADMIN_TOKEN,
        tursoOrganization,
        tokenStorage,
        processors: [new TokenLimiter({ limit: tokenLimit })],
        embedder: this._embedder,
        workspace: this.workspace,
        options: {
          semanticRecall: false,
          lastMessages: Math.min(
            DEFAULT_MEMORY_LAST_MESSAGES,
            this._configuration?.memory?.last_messages ??
              DEFAULT_MEMORY_LAST_MESSAGES,
          ),
        },
      });
      this.memoryId = memoryId;
    }
  }

  private async _initAgent(config: Configuration) {
    const memoryId = buildMemoryId(this.workspace, config.id);
    const { llm, tokenLimit } = this._createLLM({
      model: config.model || DEFAULT_MODEL,
    });
    await this._initMemory(memoryId, config, tokenLimit);

    this._maybeAgent = new Agent({
      memory: this._memory as unknown as MastraMemory,
      name: config.name,
      instructions: config.instructions,
      model: llm,
      voice: this._createVoiceConfig(),
    });
  }

  public async _init(config?: Configuration | null) {
    config ??= await this.configuration();
    await this._initAgent(config);
  }

<<<<<<< HEAD
  // todo(@camudo): change this to a nice algorithm someday
  private inferBestModel(model: string) {
    if (model === "auto") {
      return "openai:gpt-4.1-mini";
    }
    return model;
  }

  private createLLM(
=======
  private _createLLM(
>>>>>>> 89c8e197
    { model, bypassGateway, bypassOpenRouter }: {
      model: string;
      bypassGateway?: boolean;
      bypassOpenRouter?: boolean;
    },
  ): { llm: LanguageModelV1; tokenLimit: number } {
    model = this.inferBestModel(model);
    const [provider, ...rest] = model.split(":");
    const providerModel = rest.join(":");
    const accountId = this.env?.ACCOUNT_ID ?? DEFAULT_ACCOUNT_ID;
    const gatewayId = this.env?.GATEWAY_ID ?? DEFAULT_GATEWAY_ID;
    return createLLM({
      bypassOpenRouter,
      envs: this.env,
      accountId,
      gatewayId,
      provider,
      bypassGateway,
    })(providerModel);
  }

  private get _anonymous(): Agent {
    return new Agent({
      memory: this._memory as unknown as MastraMemory,
      name: ANONYMOUS_NAME,
      instructions: ANONYMOUS_INSTRUCTIONS,
      model: this._createLLM({
        model: DEFAULT_MODEL,
      }).llm,
    });
  }
  private get _agent(): Agent {
    return this._maybeAgent ?? this._anonymous;
  }

  /**
   * Get the audio transcription of the given audio stream
   * @param audioStream - The audio stream to get the transcription of
   * @returns The transcription of the audio stream
   */
  private async _getAudioTranscription(audioStream: ReadableStream) {
    const transcription = await this._agent.voice.listen(audioStream as any);
    return transcription as string;
  }

  public get _memory(): AgentMemory {
    return new AgentMemory(this.agentMemoryConfig);
  }

  public get _thread(): ThreadLocator {
    const threadId = this.metadata?.threadId ?? this._memory.generateId(); // private thread with the given resource
    return {
      threadId,
      resourceId: this.metadata?.resourceId ?? this.metadata?.user?.id ??
        threadId,
    };
  }

<<<<<<< HEAD
  async generateObject<TObject = any>(
    payload: AIMessage[],
    jsonSchema: JSONSchema7,
  ): Promise<GenerateObjectResult<TObject>> {
    const hasBalance = await this.wallet.canProceed();
    if (!hasBalance) {
      throw new Error("Insufficient funds");
    }

    const aiMessages = await Promise.all(
      payload.map((msg) => this.convertToAIMessage(msg)),
    );
    const result = await this.agent.generate(aiMessages, {
      ...this.thread,
      output: jsonSchema,
      maxSteps: this.maxSteps(),
      maxTokens: this.maxTokens(),
    }) as GenerateObjectResult<TObject>;

    await this.memory.addMessage({
      ...this.thread,
      type: "text",
      role: "assistant",
      content: `\`\`\`json\n${JSON.stringify(result)}\`\`\``,
    });

    const model = this.inferBestModel(
      this._configuration?.model ?? DEFAULT_MODEL,
    );

    this.wallet.computeLLMUsage({
      userId: this.metadata?.user?.id,
      usage: result.usage,
      threadId: this.thread.threadId,
      model,
      agentName: this._configuration?.name ?? ANONYMOUS_NAME,
    });

    return result;
  }

  private filterToolsets(
    toolsets: ToolsetsInput,
    restrictedTools?: Record<string, string[]>,
  ): ToolsetsInput {
    if (!restrictedTools) {
      return toolsets;
    }

    return Object.fromEntries(
      Object.entries(toolsets).map(([integrationId, tools]) => {
        if (!restrictedTools[integrationId]) {
          return [integrationId, tools];
        }

        const restrictedForIntegration = restrictedTools[integrationId];
        const availableTools = Object.fromEntries(
          Object.entries(tools).filter(([toolName]) =>
            !restrictedForIntegration.includes(toolName)
          ),
        );

        return [integrationId, availableTools];
      }),
    );
  }

  private async handleAudioTranscription(audio: {
=======
  private async _handleAudioTranscription(audio: {
>>>>>>> 89c8e197
    audioBase64: string;
  }): Promise<string> {
    const buffer = Buffer.from(audio.audioBase64, "base64");
    if (buffer.length > MAX_AUDIO_SIZE) {
      throw new Error("Audio size exceeds the maximum allowed size");
    }
    const audioStream = new ReadableStream({
      start(controller) {
        controller.enqueue(
          new Uint8Array(buffer),
        );
        controller.close();
      },
    });

    const transcription = await this._getAudioTranscription(audioStream as any);

    return transcription;
  }

<<<<<<< HEAD
  async generate(
    payload: AIMessage[],
    options?: GenerateOptions,
  ): Promise<GenerateTextResult<any, any>> {
    const hasBalance = await this.wallet.canProceed();
    if (!hasBalance) {
      throw new Error("Insufficient funds");
    }

    const toolsets = await this.withToolOverrides(options?.tools);

    const agent = this.withAgentOverrides(options);

    const aiMessages = await Promise.all(
      payload.map((msg) => this.convertToAIMessage(msg)),
    );

    const result = await agent.generate(aiMessages, {
      ...this.thread,
      maxSteps: this.maxSteps(),
      maxTokens: this.maxTokens(),
      instructions: options?.instructions,
      toolsets,
    }) as GenerateTextResult<any, any>;

    const model = this.inferBestModel(
      this._configuration?.model ?? DEFAULT_MODEL,
    );

    this.wallet.computeLLMUsage({
      userId: this.metadata?.user?.id,
      usage: result.usage,
      threadId: this.thread.threadId,
      model,
      agentName: this._configuration?.name ?? ANONYMOUS_NAME,
    });

    return result;
  }

  private maxSteps(): number {
=======
  private _maxSteps(): number {
>>>>>>> 89c8e197
    return Math.min(
      this._configuration?.max_steps ?? DEFAULT_MAX_STEPS,
      MAX_STEPS,
    );
  }

  private _maxTokens(): number {
    return Math.min(
      this._configuration?.max_tokens ?? DEFAULT_MAX_TOKENS,
      MAX_TOKENS,
    );
  }

  private async _withToolOverrides(
    tools?: Record<string, string[]>,
    timings?: ServerTimingsBuilder,
    thread = this._thread,
  ): Promise<ToolsetsInput> {
    const getThreadToolsTiming = timings?.start("get-thread-tools");
    const tool_set = tools ?? await this.getThreadTools(thread);
    getThreadToolsTiming?.end();

    const pickCallableToolsTiming = timings?.start("pick-callable-tools");
    const toolsets = await this._pickCallableTools(tool_set, timings);
    pickCallableToolsTiming?.end();

    return toolsets;
  }

  private _createVoiceConfig() {
    if (!this.env.OPENAI_API_KEY) {
      return undefined;
    }

    return new OpenAIVoice({
      listeningModel: {
        apiKey: this.env.OPENAI_API_KEY,
        name: DEFAULT_SPEECH_TO_TEXT_MODEL as any,
      },
      speechModel: {
        apiKey: this.env.OPENAI_API_KEY,
        name: DEFAULT_TEXT_TO_SPEECH_MODEL as any,
      },
    });
  }

  private _withAgentOverrides(options?: GenerateOptions): Agent {
    let agent = this._agent;
    if (!options) {
      return agent;
    }

    if (options.model) {
      const { llm } = this._createLLM({
        model: options.model,
        bypassOpenRouter: options.bypassOpenRouter,
      });
      // TODO(@mcandeia) for now, token limiter is not being used because we are avoiding instantiating a new memory.
      agent = new Agent({
        memory: this._memory,
        name: this._configuration?.name ?? ANONYMOUS_NAME,
        instructions: this._configuration?.instructions ??
          ANONYMOUS_INSTRUCTIONS,
        model: llm,
        voice: this._createVoiceConfig(),
      });
    }

    return agent;
  }
  private _runWithContext<T>(fn: () => Promise<T>) {
    return contextStorage.run({
      env: this.actorEnv,
      ctx: {
        passThroughOnException: () => {},
        waitUntil: () => {},
        props: {},
      },
    }, fn);
  }

  private async _convertToAIMessage(message: AIMessage): Promise<Message> {
    if (isAudioMessage(message)) {
      const transcription = await this._handleAudioTranscription({
        audioBase64: message.audioBase64,
      });

      return {
        role: "user",
        id: crypto.randomUUID(),
        content: transcription,
      };
    }
    return message;
  }

  _token() {
    return JwtIssuer.forSecret(this.env.ISSUER_JWT_SECRET).create({
      sub: `agent:${this.id}`,
      aud: this.workspace,
    });
  }

  /**
   * Public method section all methods starting from here are publicly accessible
   */

  // PUBLIC METHODS

  async onBeforeInvoke(
    opts: InvokeMiddlewareOptions,
    next: (opts: InvokeMiddlewareOptions) => Promise<Response>,
  ) {
    const timings = createServerTimings();
    const methodTiming = timings.start(`actor-${opts.method}`);
    const response = await this._runWithContext(async () => {
      return await next({
        ...opts,
        metadata: { ...opts?.metadata ?? {}, timings },
      });
    });
    methodTiming.end();
    try {
      response.headers.set("Server-Timing", timings.printTimings());
    } catch {
      // some headers are immutable
    }
    return response;
  }

  async stream(
    payload: AIMessage[],
    options?: StreamOptions,
  ): Promise<Response> {
    const tracer = trace.getTracer("stream-tracer");
    const timings = this.metadata?.timings ?? createServerTimings();

    const thread = {
      threadId: options?.threadId ?? this._thread.threadId,
      resourceId: options?.resourceId ?? this._thread.resourceId,
    };

    /*
     * Additional context from the payload, through annotations (converting to a CoreMessage-like object)
     * TODO (@0xHericles) We should find a way to extend the Message Object
     * See https://github.com/vercel/ai/discussions/3284
     */
    const context = payload.flatMap((message) =>
      Array.isArray(message.annotations)
        ? message.annotations.map((annotation) => ({
          role: "user" as const,
          content: typeof annotation === "string"
            ? annotation
            : JSON.stringify(annotation),
        }))
        : []
    );

    const toolsets = await this._withToolOverrides(
      options?.tools,
      timings,
      thread,
    );
    const agentOverridesTiming = timings.start("agent-overrides");
    const agent = this._withAgentOverrides(options);
    agentOverridesTiming.end();

    const wallet = this.wallet;
    const walletTiming = timings.start("init-wallet");
    const hasBalance = await wallet.canProceed();
    walletTiming.end();

    if (!hasBalance) {
      throw new Error("Insufficient funds");
    }

    const ttfbSpan = tracer.startSpan("stream-ttfb", {
      attributes: {
        "agent.id": this.state.id,
        model: options?.model ?? this._configuration?.model ??
          DEFAULT_MODEL,
        "thread.id": thread.threadId,
        "openrouter.bypass": `${options?.bypassOpenRouter ?? false}`,
      },
    });
    let ended = false;
    const endTtfbSpan = () => {
      if (ended) {
        return;
      }
      ended = true;
      ttfbSpan.end();
    };
    const streamTiming = timings.start("stream");

    const experimentalTransform = options?.smoothStream
      ? smoothStream({
        delayInMs: options.smoothStream.delayInMs,
        // The default chunking breaks cloudflare due to using too much CPU.
        // This is a simpler function that does the job.
        chunking: (buffer) => buffer.slice(0, 5) || null,
      })
      : undefined;

    const maxLimit = Math.max(MAX_TOKENS, this._maxTokens());
    const budgetTokens = Math.min(
      MAX_THINKING_TOKENS,
      maxLimit - this._maxTokens(),
    );

    const aiMessages = await Promise.all(
      payload.map((msg) => this._convertToAIMessage(msg)),
    );

    const response = await agent.stream(
      aiMessages,
      {
        ...thread,
        context,
        toolsets,
        instructions: options?.instructions,
        maxSteps: this._maxSteps(),
        maxTokens: this._maxTokens(),
        experimental_transform: experimentalTransform,
        providerOptions: budgetTokens > MIN_THINKING_TOKENS
          ? {
            anthropic: {
              thinking: {
                type: "enabled",
                budgetTokens,
              },
            },
          }
          : {},
        ...(typeof options?.lastMessages === "number"
          ? {
            memoryOptions: {
              lastMessages: options.lastMessages,
              semanticRecall: false,
            },
          }
          : {}),
        onChunk: () => {
          endTtfbSpan();
        },
        onError: () => {
          // TODO(@mcandeia): add error tracking with posthog
        },
        onFinish: (result) => {
<<<<<<< HEAD
          const model = this.inferBestModel(
            this._configuration?.model ?? DEFAULT_MODEL,
          );
          wallet.computeLLMUsage({
            userId: this.metadata?.user?.id,
            usage: result.usage,
            threadId: this.thread.threadId,
            model,
            agentName: this._configuration?.name ?? ANONYMOUS_NAME,
          });
=======
          if (userId) {
            wallet.computeLLMUsage({
              userId,
              usage: result.usage,
              threadId: thread.threadId,
              model: this._configuration?.model ?? DEFAULT_MODEL,
              agentName: this._configuration?.name ?? ANONYMOUS_NAME,
            });
          }
>>>>>>> 89c8e197
        },
      },
    );
    streamTiming.end();

    const dataStreamResponseTiming = timings.start("data-stream-response");
    const dataStreamResponse = response.toDataStreamResponse({
      sendReasoning: options?.sendReasoning,
      getErrorMessage: (error) => {
        if (error == null) {
          return "unknown error";
        }

        if (typeof error === "string") {
          return error;
        }

        if (error instanceof Error) {
          return error.message;
        }

        return JSON.stringify(error);
      },
    });
    dataStreamResponseTiming.end();

    return dataStreamResponse;
  }

  async generate(
    payload: AIMessage[],
    options?: GenerateOptions,
  ): Promise<GenerateTextResult<any, any>> {
    const toolsets = await this._withToolOverrides(options?.tools);

    const agent = this._withAgentOverrides(options);

    const aiMessages = await Promise.all(
      payload.map((msg) => this._convertToAIMessage(msg)),
    );

    return agent.generate(aiMessages, {
      ...this._thread,
      maxSteps: this._maxSteps(),
      maxTokens: this._maxTokens(),
      instructions: options?.instructions,
      toolsets,
    }) as Promise<GenerateTextResult<any, any>>;
  }

  async generateObject<TObject = any>(
    payload: AIMessage[],
    jsonSchema: JSONSchema7,
  ): Promise<GenerateObjectResult<TObject>> {
    const aiMessages = await Promise.all(
      payload.map((msg) => this._convertToAIMessage(msg)),
    );
    const result = await this._agent.generate(aiMessages, {
      ...this._thread,
      output: jsonSchema,
      maxSteps: this._maxSteps(),
      maxTokens: this._maxTokens(),
    }) as any as Promise<GenerateObjectResult<TObject>>;
    await this._memory.addMessage({
      ...this._thread,
      type: "text",
      role: "assistant",
      content: `\`\`\`json\n${JSON.stringify(result)}\`\`\``,
    });
    return result;
  }

  override async enrichMetadata(
    m: AgentMetadata,
    req: Request,
  ): Promise<AgentMetadata> {
    const timings = m.timings;
    const enrichMetadata = timings?.start("enrichMetadata");
    this.metadata = await super.enrichMetadata(m, req);
    this.metadata.userCookie = req.headers.get("cookie");

    const runtimeKey = getRuntimeKey();
    const ctx = this._createAppContext(this.metadata);

    // this is a weak check, but it works for now
    if (
      req.headers.get("host") !== null && runtimeKey !== "deno" &&
      this._configuration?.visibility !== "PUBLIC"
    ) { // if host is set so its not an internal request so checks must be applied
      const canAccess = await canAccessWorkspaceResource(
        "AGENTS_GET",
        null,
        ctx,
      );

      if (!canAccess) throw new ForbiddenError("Cannot access agent");
    } else if (req.headers.get("host") !== null && runtimeKey === "deno") {
      console.warn(
        "Deno runtime detected, skipping access check. This might fail in production.",
      );
    }
    // Propagate supabase token from request to integration token
    this.metadata.mcpClient = this._createMCPClient(ctx);
    enrichMetadata?.end();
    return this.metadata;
  }

  // we avoid to let the AI to set the id and tools_set, so we can keep the agent id and tools_set stable
  public async configure({
    id: _id,
    views: _views,
    ...config
  }: Partial<Configuration>): Promise<Configuration> {
    try {
      const parsed = await this.configuration();
      const updatedConfig = {
        ...parsed,
        ...config,
        avatar: config.avatar || parsed.avatar || pickCapybaraAvatar(),
      };

      await this.metadata?.mcpClient?.AGENTS_UPDATE({
        agent: updatedConfig,
        id: parsed.id,
      });

      await this._init(updatedConfig);
      this._configuration = updatedConfig;

      return updatedConfig;
    } catch (error) {
      console.error("Error configuring agent", error);
      throw new Error(`Error configuring agent: ${error}`);
    }
  }

  async listThreads(): Promise<StorageThreadType[]> {
    return await this._memory.listAgentThreads();
  }

  async createThread(thread: Thread): Promise<Thread> {
    return await this._memory.createThread({
      ...this._thread,
      ...thread,
    });
  }

  async query(options?: ThreadQueryOptions): Promise<Message[]> {
    const currentThreadId = this._thread;
    const { uiMessages, messages } = await this._memory.query({
      ...currentThreadId,
      threadId: options?.threadId ?? currentThreadId.threadId,
    }).catch(
      (error) => {
        console.error("Error querying memory", error);
        return {
          messages: [],
          uiMessages: [],
        };
      },
    );

    const messagesById: Record<string, Message> = {};
    for (const msg of messages as Message[]) {
      if (msg.id) {
        messagesById[msg.id] = msg;
      }
    }

    // Workaround for ui messages missing createdAt property
    // Messages are typed as CoreMessage but contain id and createdAt
    // See: https://github.com/mastra-ai/mastra/issues/3535
    return uiMessages.map((uiMessage) => {
      const message = messagesById[uiMessage.id];
      if (message?.createdAt) {
        return { ...uiMessage, createdAt: message.createdAt };
      }
      return uiMessage;
    });
  }

  public async updateThreadTools(tool_set: Configuration["tools_set"]) {
    const thread = await this._memory.getThreadById(this._thread);
    if (!thread) {
      return {
        success: false,
        message: "Thread not found",
      };
    }
    const metadata = thread?.metadata ?? {};

    const updated = { ...metadata, tool_set };

    const updatedThread = {
      ...thread,
      metadata: updated,
    };

    await this._memory.saveThread({
      thread: updatedThread,
    });

    this._resetCallableToolSet();

    return {
      success: true,
      message: "Thread updated",
    };
  }

  public async getThreadTools(
    threadLocator = this._thread,
  ): Promise<Configuration["tools_set"]> {
    const thread = await this._memory.getThreadById(threadLocator)
      .catch(() => null);

    if (!thread) {
      return this.getTools();
    }
    const metadata = thread?.metadata ?? {};
    const tool_set = metadata?.tool_set as
      | Configuration["tools_set"]
      | undefined;
    return tool_set ?? this.getTools();
  }

  public async updateTools(tool_set: Configuration["tools_set"]) {
    this._resetCallableToolSet();
    await this.configure({
      tools_set: tool_set,
    });
  }

  public getTools(): Promise<Configuration["tools_set"]> {
    return Promise.resolve(
      this._configuration?.tools_set ?? {},
    );
  }

  // Warning: This method also updates the configuration in memory
  async configuration(): Promise<Configuration> {
    const client = this.metadata?.mcpClient ?? this.agentScoppedMcpClient;
    const manifest = this.agentId in WELL_KNOWN_AGENTS
      ? WELL_KNOWN_AGENTS[this.agentId as keyof typeof WELL_KNOWN_AGENTS]
      : await client.AGENTS_GET({
        id: this.agentId,
      }).catch((err) => {
        console.error("Error getting agent", err);
        return null;
      });

    const merged: Configuration = {
      name: ANONYMOUS_NAME,
      instructions: ANONYMOUS_INSTRUCTIONS,
      tools_set: {},
      avatar: WELL_KNOWN_AGENTS.teamAgent.avatar,
      id: crypto.randomUUID(),
      model: DEFAULT_MODEL,
      views: [],
      visibility: "WORKSPACE",
      ...manifest,
    };

    this._configuration = merged;

    return this._configuration;
  }

  async callTool(toolId: string, input: any): Promise<any> {
    const [integrationId, toolName] = toolId.split(".");

    const toolSet = await this.getThreadTools();

    if (!toolSet[integrationId]) {
      return {
        success: false,
        message: `Integration ${integrationId} not found`,
      };
    }

    const callable = await this._pickCallableTools({
      [integrationId]: [toolName],
    });

    const tool = callable?.[integrationId]?.[toolName];
    if (!tool) {
      return {
        success: false,
        message: `Tool ${toolName} not found`,
      };
    }
    const result = await tool?.execute?.({ context: input }, {
      toolCallId: crypto.randomUUID(),
      messages: [],
    });
    return result;
  }

  public getAgentName() {
    return this._configuration?.name ?? ANONYMOUS_NAME;
  }
}<|MERGE_RESOLUTION|>--- conflicted
+++ resolved
@@ -395,26 +395,22 @@
     await this._initAgent(config);
   }
 
-<<<<<<< HEAD
   // todo(@camudo): change this to a nice algorithm someday
-  private inferBestModel(model: string) {
+  private _inferBestModel(model: string) {
     if (model === "auto") {
       return "openai:gpt-4.1-mini";
     }
     return model;
   }
 
-  private createLLM(
-=======
   private _createLLM(
->>>>>>> 89c8e197
     { model, bypassGateway, bypassOpenRouter }: {
       model: string;
       bypassGateway?: boolean;
       bypassOpenRouter?: boolean;
     },
   ): { llm: LanguageModelV1; tokenLimit: number } {
-    model = this.inferBestModel(model);
+    model = this._inferBestModel(model);
     const [provider, ...rest] = model.split(":");
     const providerModel = rest.join(":");
     const accountId = this.env?.ACCOUNT_ID ?? DEFAULT_ACCOUNT_ID;
@@ -466,78 +462,7 @@
     };
   }
 
-<<<<<<< HEAD
-  async generateObject<TObject = any>(
-    payload: AIMessage[],
-    jsonSchema: JSONSchema7,
-  ): Promise<GenerateObjectResult<TObject>> {
-    const hasBalance = await this.wallet.canProceed();
-    if (!hasBalance) {
-      throw new Error("Insufficient funds");
-    }
-
-    const aiMessages = await Promise.all(
-      payload.map((msg) => this.convertToAIMessage(msg)),
-    );
-    const result = await this.agent.generate(aiMessages, {
-      ...this.thread,
-      output: jsonSchema,
-      maxSteps: this.maxSteps(),
-      maxTokens: this.maxTokens(),
-    }) as GenerateObjectResult<TObject>;
-
-    await this.memory.addMessage({
-      ...this.thread,
-      type: "text",
-      role: "assistant",
-      content: `\`\`\`json\n${JSON.stringify(result)}\`\`\``,
-    });
-
-    const model = this.inferBestModel(
-      this._configuration?.model ?? DEFAULT_MODEL,
-    );
-
-    this.wallet.computeLLMUsage({
-      userId: this.metadata?.user?.id,
-      usage: result.usage,
-      threadId: this.thread.threadId,
-      model,
-      agentName: this._configuration?.name ?? ANONYMOUS_NAME,
-    });
-
-    return result;
-  }
-
-  private filterToolsets(
-    toolsets: ToolsetsInput,
-    restrictedTools?: Record<string, string[]>,
-  ): ToolsetsInput {
-    if (!restrictedTools) {
-      return toolsets;
-    }
-
-    return Object.fromEntries(
-      Object.entries(toolsets).map(([integrationId, tools]) => {
-        if (!restrictedTools[integrationId]) {
-          return [integrationId, tools];
-        }
-
-        const restrictedForIntegration = restrictedTools[integrationId];
-        const availableTools = Object.fromEntries(
-          Object.entries(tools).filter(([toolName]) =>
-            !restrictedForIntegration.includes(toolName)
-          ),
-        );
-
-        return [integrationId, availableTools];
-      }),
-    );
-  }
-
-  private async handleAudioTranscription(audio: {
-=======
   private async _handleAudioTranscription(audio: {
->>>>>>> 89c8e197
     audioBase64: string;
   }): Promise<string> {
     const buffer = Buffer.from(audio.audioBase64, "base64");
@@ -558,51 +483,7 @@
     return transcription;
   }
 
-<<<<<<< HEAD
-  async generate(
-    payload: AIMessage[],
-    options?: GenerateOptions,
-  ): Promise<GenerateTextResult<any, any>> {
-    const hasBalance = await this.wallet.canProceed();
-    if (!hasBalance) {
-      throw new Error("Insufficient funds");
-    }
-
-    const toolsets = await this.withToolOverrides(options?.tools);
-
-    const agent = this.withAgentOverrides(options);
-
-    const aiMessages = await Promise.all(
-      payload.map((msg) => this.convertToAIMessage(msg)),
-    );
-
-    const result = await agent.generate(aiMessages, {
-      ...this.thread,
-      maxSteps: this.maxSteps(),
-      maxTokens: this.maxTokens(),
-      instructions: options?.instructions,
-      toolsets,
-    }) as GenerateTextResult<any, any>;
-
-    const model = this.inferBestModel(
-      this._configuration?.model ?? DEFAULT_MODEL,
-    );
-
-    this.wallet.computeLLMUsage({
-      userId: this.metadata?.user?.id,
-      usage: result.usage,
-      threadId: this.thread.threadId,
-      model,
-      agentName: this._configuration?.name ?? ANONYMOUS_NAME,
-    });
-
-    return result;
-  }
-
-  private maxSteps(): number {
-=======
   private _maxSteps(): number {
->>>>>>> 89c8e197
     return Math.min(
       this._configuration?.max_steps ?? DEFAULT_MAX_STEPS,
       MAX_STEPS,
@@ -733,6 +614,326 @@
     return response;
   }
 
+  override async enrichMetadata(
+    m: AgentMetadata,
+    req: Request,
+  ): Promise<AgentMetadata> {
+    const timings = m.timings;
+    const enrichMetadata = timings?.start("enrichMetadata");
+    this.metadata = await super.enrichMetadata(m, req);
+    this.metadata.userCookie = req.headers.get("cookie");
+
+    const runtimeKey = getRuntimeKey();
+    const ctx = this._createAppContext(this.metadata);
+
+    // this is a weak check, but it works for now
+    if (
+      req.headers.get("host") !== null && runtimeKey !== "deno" &&
+      this._configuration?.visibility !== "PUBLIC"
+    ) { // if host is set so its not an internal request so checks must be applied
+      const canAccess = await canAccessWorkspaceResource(
+        "AGENTS_GET",
+        null,
+        ctx,
+      );
+
+      if (!canAccess) throw new ForbiddenError("Cannot access agent");
+    } else if (req.headers.get("host") !== null && runtimeKey === "deno") {
+      console.warn(
+        "Deno runtime detected, skipping access check. This might fail in production.",
+      );
+    }
+    // Propagate supabase token from request to integration token
+    this.metadata.mcpClient = this._createMCPClient(ctx);
+    enrichMetadata?.end();
+    return this.metadata;
+  }
+
+  // we avoid to let the AI to set the id and tools_set, so we can keep the agent id and tools_set stable
+  public async configure({
+    id: _id,
+    views: _views,
+    ...config
+  }: Partial<Configuration>): Promise<Configuration> {
+    try {
+      const parsed = await this.configuration();
+      const updatedConfig = {
+        ...parsed,
+        ...config,
+        avatar: config.avatar || parsed.avatar || pickCapybaraAvatar(),
+      };
+
+      await this.metadata?.mcpClient?.AGENTS_UPDATE({
+        agent: updatedConfig,
+        id: parsed.id,
+      });
+
+      await this._init(updatedConfig);
+      this._configuration = updatedConfig;
+
+      return updatedConfig;
+    } catch (error) {
+      console.error("Error configuring agent", error);
+      throw new Error(`Error configuring agent: ${error}`);
+    }
+  }
+
+  async listThreads(): Promise<StorageThreadType[]> {
+    return await this._memory.listAgentThreads();
+  }
+
+  async createThread(thread: Thread): Promise<Thread> {
+    return await this._memory.createThread({
+      ...this._thread,
+      ...thread,
+    });
+  }
+
+  async query(options?: ThreadQueryOptions): Promise<Message[]> {
+    const currentThreadId = this._thread;
+    const { uiMessages, messages } = await this._memory.query({
+      ...currentThreadId,
+      threadId: options?.threadId ?? currentThreadId.threadId,
+    }).catch(
+      (error) => {
+        console.error("Error querying memory", error);
+        return {
+          messages: [],
+          uiMessages: [],
+        };
+      },
+    );
+
+    const messagesById: Record<string, Message> = {};
+    for (const msg of messages as Message[]) {
+      if (msg.id) {
+        messagesById[msg.id] = msg;
+      }
+    }
+
+    // Workaround for ui messages missing createdAt property
+    // Messages are typed as CoreMessage but contain id and createdAt
+    // See: https://github.com/mastra-ai/mastra/issues/3535
+    return uiMessages.map((uiMessage) => {
+      const message = messagesById[uiMessage.id];
+      if (message?.createdAt) {
+        return { ...uiMessage, createdAt: message.createdAt };
+      }
+      return uiMessage;
+    });
+  }
+
+  public async updateThreadTools(tool_set: Configuration["tools_set"]) {
+    const thread = await this._memory.getThreadById(this._thread);
+    if (!thread) {
+      return {
+        success: false,
+        message: "Thread not found",
+      };
+    }
+    const metadata = thread?.metadata ?? {};
+
+    const updated = { ...metadata, tool_set };
+
+    const updatedThread = {
+      ...thread,
+      metadata: updated,
+    };
+
+    await this._memory.saveThread({
+      thread: updatedThread,
+    });
+
+    this._resetCallableToolSet();
+
+    return {
+      success: true,
+      message: "Thread updated",
+    };
+  }
+
+  public async getThreadTools(
+    threadLocator = this._thread,
+  ): Promise<Configuration["tools_set"]> {
+    const thread = await this._memory.getThreadById(threadLocator)
+      .catch(() => null);
+
+    if (!thread) {
+      return this.getTools();
+    }
+    const metadata = thread?.metadata ?? {};
+    const tool_set = metadata?.tool_set as
+      | Configuration["tools_set"]
+      | undefined;
+    return tool_set ?? this.getTools();
+  }
+
+  public async updateTools(tool_set: Configuration["tools_set"]) {
+    this._resetCallableToolSet();
+    await this.configure({
+      tools_set: tool_set,
+    });
+  }
+
+  public getTools(): Promise<Configuration["tools_set"]> {
+    return Promise.resolve(
+      this._configuration?.tools_set ?? {},
+    );
+  }
+
+  // Warning: This method also updates the configuration in memory
+  async configuration(): Promise<Configuration> {
+    const client = this.metadata?.mcpClient ?? this.agentScoppedMcpClient;
+    const manifest = this.agentId in WELL_KNOWN_AGENTS
+      ? WELL_KNOWN_AGENTS[this.agentId as keyof typeof WELL_KNOWN_AGENTS]
+      : await client.AGENTS_GET({
+        id: this.agentId,
+      }).catch((err) => {
+        console.error("Error getting agent", err);
+        return null;
+      });
+
+    const merged: Configuration = {
+      name: ANONYMOUS_NAME,
+      instructions: ANONYMOUS_INSTRUCTIONS,
+      tools_set: {},
+      avatar: WELL_KNOWN_AGENTS.teamAgent.avatar,
+      id: crypto.randomUUID(),
+      model: DEFAULT_MODEL,
+      views: [],
+      visibility: "WORKSPACE",
+      ...manifest,
+    };
+
+    this._configuration = merged;
+
+    return this._configuration;
+  }
+
+  async callTool(toolId: string, input: any): Promise<any> {
+    const [integrationId, toolName] = toolId.split(".");
+
+    const toolSet = await this.getThreadTools();
+
+    if (!toolSet[integrationId]) {
+      return {
+        success: false,
+        message: `Integration ${integrationId} not found`,
+      };
+    }
+
+    const callable = await this._pickCallableTools({
+      [integrationId]: [toolName],
+    });
+
+    const tool = callable?.[integrationId]?.[toolName];
+    if (!tool) {
+      return {
+        success: false,
+        message: `Tool ${toolName} not found`,
+      };
+    }
+    const result = await tool?.execute?.({ context: input }, {
+      toolCallId: crypto.randomUUID(),
+      messages: [],
+    });
+    return result;
+  }
+
+  public get memory(): AgentMemory {
+    return new AgentMemory(this.agentMemoryConfig);
+  }
+
+  public get thread(): { threadId: string; resourceId: string } {
+    const threadId = this.metadata?.threadId ?? this.memory.generateId(); // private thread with the given resource
+    return {
+      threadId,
+      resourceId: this.metadata?.resourceId ?? this.metadata?.user?.id ??
+        threadId,
+    };
+  }
+
+  async generateObject<TObject = any>(
+    payload: AIMessage[],
+    jsonSchema: JSONSchema7,
+  ): Promise<GenerateObjectResult<TObject>> {
+    const hasBalance = await this.wallet.canProceed();
+    if (!hasBalance) {
+      throw new Error("Insufficient funds");
+    }
+
+    const aiMessages = await Promise.all(
+      payload.map((msg) => this._convertToAIMessage(msg)),
+    );
+    const result = await this._agent.generate(aiMessages, {
+      ...this.thread,
+      output: jsonSchema,
+      maxSteps: this._maxSteps(),
+      maxTokens: this._maxTokens(),
+    }) as GenerateObjectResult<TObject>;
+
+    await this.memory.addMessage({
+      ...this.thread,
+      type: "text",
+      role: "assistant",
+      content: `\`\`\`json\n${JSON.stringify(result)}\`\`\``,
+    });
+
+    const model = this._inferBestModel(
+      this._configuration?.model ?? DEFAULT_MODEL,
+    );
+
+    this.wallet.computeLLMUsage({
+      userId: this.metadata?.user?.id,
+      usage: result.usage,
+      threadId: this.thread.threadId,
+      model,
+      agentName: this._configuration?.name ?? ANONYMOUS_NAME,
+    });
+
+    return result;
+  }
+
+  async generate(
+    payload: AIMessage[],
+    options?: GenerateOptions,
+  ): Promise<GenerateTextResult<any, any>> {
+    const hasBalance = await this.wallet.canProceed();
+    if (!hasBalance) {
+      throw new Error("Insufficient funds");
+    }
+
+    const toolsets = await this._withToolOverrides(options?.tools);
+
+    const agent = this._withAgentOverrides(options);
+
+    const aiMessages = await Promise.all(
+      payload.map((msg) => this._convertToAIMessage(msg)),
+    );
+
+    const result = await agent.generate(aiMessages, {
+      ...this.thread,
+      maxSteps: this._maxSteps(),
+      maxTokens: this._maxTokens(),
+      instructions: options?.instructions,
+      toolsets,
+    }) as GenerateTextResult<any, any>;
+
+    const model = this._inferBestModel(
+      this._configuration?.model ?? DEFAULT_MODEL,
+    );
+
+    this.wallet.computeLLMUsage({
+      userId: this.metadata?.user?.id,
+      usage: result.usage,
+      threadId: this.thread.threadId,
+      model,
+      agentName: this._configuration?.name ?? ANONYMOUS_NAME,
+    });
+
+    return result;
+  }
+
   async stream(
     payload: AIMessage[],
     options?: StreamOptions,
@@ -762,8 +963,8 @@
     );
 
     const toolsets = await this._withToolOverrides(
-      options?.tools,
-      timings,
+      options?.tools, 
+      timings, 
       thread,
     );
     const agentOverridesTiming = timings.start("agent-overrides");
@@ -801,9 +1002,7 @@
     const experimentalTransform = options?.smoothStream
       ? smoothStream({
         delayInMs: options.smoothStream.delayInMs,
-        // The default chunking breaks cloudflare due to using too much CPU.
-        // This is a simpler function that does the job.
-        chunking: (buffer) => buffer.slice(0, 5) || null,
+        chunking: options.smoothStream.chunking,
       })
       : undefined;
 
@@ -852,8 +1051,7 @@
           // TODO(@mcandeia): add error tracking with posthog
         },
         onFinish: (result) => {
-<<<<<<< HEAD
-          const model = this.inferBestModel(
+          const model = this._inferBestModel(
             this._configuration?.model ?? DEFAULT_MODEL,
           );
           wallet.computeLLMUsage({
@@ -863,17 +1061,6 @@
             model,
             agentName: this._configuration?.name ?? ANONYMOUS_NAME,
           });
-=======
-          if (userId) {
-            wallet.computeLLMUsage({
-              userId,
-              usage: result.usage,
-              threadId: thread.threadId,
-              model: this._configuration?.model ?? DEFAULT_MODEL,
-              agentName: this._configuration?.name ?? ANONYMOUS_NAME,
-            });
-          }
->>>>>>> 89c8e197
         },
       },
     );
@@ -903,275 +1090,6 @@
     return dataStreamResponse;
   }
 
-  async generate(
-    payload: AIMessage[],
-    options?: GenerateOptions,
-  ): Promise<GenerateTextResult<any, any>> {
-    const toolsets = await this._withToolOverrides(options?.tools);
-
-    const agent = this._withAgentOverrides(options);
-
-    const aiMessages = await Promise.all(
-      payload.map((msg) => this._convertToAIMessage(msg)),
-    );
-
-    return agent.generate(aiMessages, {
-      ...this._thread,
-      maxSteps: this._maxSteps(),
-      maxTokens: this._maxTokens(),
-      instructions: options?.instructions,
-      toolsets,
-    }) as Promise<GenerateTextResult<any, any>>;
-  }
-
-  async generateObject<TObject = any>(
-    payload: AIMessage[],
-    jsonSchema: JSONSchema7,
-  ): Promise<GenerateObjectResult<TObject>> {
-    const aiMessages = await Promise.all(
-      payload.map((msg) => this._convertToAIMessage(msg)),
-    );
-    const result = await this._agent.generate(aiMessages, {
-      ...this._thread,
-      output: jsonSchema,
-      maxSteps: this._maxSteps(),
-      maxTokens: this._maxTokens(),
-    }) as any as Promise<GenerateObjectResult<TObject>>;
-    await this._memory.addMessage({
-      ...this._thread,
-      type: "text",
-      role: "assistant",
-      content: `\`\`\`json\n${JSON.stringify(result)}\`\`\``,
-    });
-    return result;
-  }
-
-  override async enrichMetadata(
-    m: AgentMetadata,
-    req: Request,
-  ): Promise<AgentMetadata> {
-    const timings = m.timings;
-    const enrichMetadata = timings?.start("enrichMetadata");
-    this.metadata = await super.enrichMetadata(m, req);
-    this.metadata.userCookie = req.headers.get("cookie");
-
-    const runtimeKey = getRuntimeKey();
-    const ctx = this._createAppContext(this.metadata);
-
-    // this is a weak check, but it works for now
-    if (
-      req.headers.get("host") !== null && runtimeKey !== "deno" &&
-      this._configuration?.visibility !== "PUBLIC"
-    ) { // if host is set so its not an internal request so checks must be applied
-      const canAccess = await canAccessWorkspaceResource(
-        "AGENTS_GET",
-        null,
-        ctx,
-      );
-
-      if (!canAccess) throw new ForbiddenError("Cannot access agent");
-    } else if (req.headers.get("host") !== null && runtimeKey === "deno") {
-      console.warn(
-        "Deno runtime detected, skipping access check. This might fail in production.",
-      );
-    }
-    // Propagate supabase token from request to integration token
-    this.metadata.mcpClient = this._createMCPClient(ctx);
-    enrichMetadata?.end();
-    return this.metadata;
-  }
-
-  // we avoid to let the AI to set the id and tools_set, so we can keep the agent id and tools_set stable
-  public async configure({
-    id: _id,
-    views: _views,
-    ...config
-  }: Partial<Configuration>): Promise<Configuration> {
-    try {
-      const parsed = await this.configuration();
-      const updatedConfig = {
-        ...parsed,
-        ...config,
-        avatar: config.avatar || parsed.avatar || pickCapybaraAvatar(),
-      };
-
-      await this.metadata?.mcpClient?.AGENTS_UPDATE({
-        agent: updatedConfig,
-        id: parsed.id,
-      });
-
-      await this._init(updatedConfig);
-      this._configuration = updatedConfig;
-
-      return updatedConfig;
-    } catch (error) {
-      console.error("Error configuring agent", error);
-      throw new Error(`Error configuring agent: ${error}`);
-    }
-  }
-
-  async listThreads(): Promise<StorageThreadType[]> {
-    return await this._memory.listAgentThreads();
-  }
-
-  async createThread(thread: Thread): Promise<Thread> {
-    return await this._memory.createThread({
-      ...this._thread,
-      ...thread,
-    });
-  }
-
-  async query(options?: ThreadQueryOptions): Promise<Message[]> {
-    const currentThreadId = this._thread;
-    const { uiMessages, messages } = await this._memory.query({
-      ...currentThreadId,
-      threadId: options?.threadId ?? currentThreadId.threadId,
-    }).catch(
-      (error) => {
-        console.error("Error querying memory", error);
-        return {
-          messages: [],
-          uiMessages: [],
-        };
-      },
-    );
-
-    const messagesById: Record<string, Message> = {};
-    for (const msg of messages as Message[]) {
-      if (msg.id) {
-        messagesById[msg.id] = msg;
-      }
-    }
-
-    // Workaround for ui messages missing createdAt property
-    // Messages are typed as CoreMessage but contain id and createdAt
-    // See: https://github.com/mastra-ai/mastra/issues/3535
-    return uiMessages.map((uiMessage) => {
-      const message = messagesById[uiMessage.id];
-      if (message?.createdAt) {
-        return { ...uiMessage, createdAt: message.createdAt };
-      }
-      return uiMessage;
-    });
-  }
-
-  public async updateThreadTools(tool_set: Configuration["tools_set"]) {
-    const thread = await this._memory.getThreadById(this._thread);
-    if (!thread) {
-      return {
-        success: false,
-        message: "Thread not found",
-      };
-    }
-    const metadata = thread?.metadata ?? {};
-
-    const updated = { ...metadata, tool_set };
-
-    const updatedThread = {
-      ...thread,
-      metadata: updated,
-    };
-
-    await this._memory.saveThread({
-      thread: updatedThread,
-    });
-
-    this._resetCallableToolSet();
-
-    return {
-      success: true,
-      message: "Thread updated",
-    };
-  }
-
-  public async getThreadTools(
-    threadLocator = this._thread,
-  ): Promise<Configuration["tools_set"]> {
-    const thread = await this._memory.getThreadById(threadLocator)
-      .catch(() => null);
-
-    if (!thread) {
-      return this.getTools();
-    }
-    const metadata = thread?.metadata ?? {};
-    const tool_set = metadata?.tool_set as
-      | Configuration["tools_set"]
-      | undefined;
-    return tool_set ?? this.getTools();
-  }
-
-  public async updateTools(tool_set: Configuration["tools_set"]) {
-    this._resetCallableToolSet();
-    await this.configure({
-      tools_set: tool_set,
-    });
-  }
-
-  public getTools(): Promise<Configuration["tools_set"]> {
-    return Promise.resolve(
-      this._configuration?.tools_set ?? {},
-    );
-  }
-
-  // Warning: This method also updates the configuration in memory
-  async configuration(): Promise<Configuration> {
-    const client = this.metadata?.mcpClient ?? this.agentScoppedMcpClient;
-    const manifest = this.agentId in WELL_KNOWN_AGENTS
-      ? WELL_KNOWN_AGENTS[this.agentId as keyof typeof WELL_KNOWN_AGENTS]
-      : await client.AGENTS_GET({
-        id: this.agentId,
-      }).catch((err) => {
-        console.error("Error getting agent", err);
-        return null;
-      });
-
-    const merged: Configuration = {
-      name: ANONYMOUS_NAME,
-      instructions: ANONYMOUS_INSTRUCTIONS,
-      tools_set: {},
-      avatar: WELL_KNOWN_AGENTS.teamAgent.avatar,
-      id: crypto.randomUUID(),
-      model: DEFAULT_MODEL,
-      views: [],
-      visibility: "WORKSPACE",
-      ...manifest,
-    };
-
-    this._configuration = merged;
-
-    return this._configuration;
-  }
-
-  async callTool(toolId: string, input: any): Promise<any> {
-    const [integrationId, toolName] = toolId.split(".");
-
-    const toolSet = await this.getThreadTools();
-
-    if (!toolSet[integrationId]) {
-      return {
-        success: false,
-        message: `Integration ${integrationId} not found`,
-      };
-    }
-
-    const callable = await this._pickCallableTools({
-      [integrationId]: [toolName],
-    });
-
-    const tool = callable?.[integrationId]?.[toolName];
-    if (!tool) {
-      return {
-        success: false,
-        message: `Tool ${toolName} not found`,
-      };
-    }
-    const result = await tool?.execute?.({ context: input }, {
-      toolCallId: crypto.randomUUID(),
-      messages: [],
-    });
-    return result;
-  }
-
   public getAgentName() {
     return this._configuration?.name ?? ANONYMOUS_NAME;
   }
