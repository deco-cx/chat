--- conflicted
+++ resolved
@@ -85,7 +85,7 @@
 } from "./types.ts";
 import { GenerateOptions } from "./types.ts";
 import { AgentWallet } from "./wallet/index.ts";
-import { SupabaseLLMVault } from "../../sdk/src/mcp/models/llmVault.ts";
+import { LLMVault, SupabaseLLMVault } from "@deco/sdk/mcp";
 
 const TURSO_AUTH_TOKEN_KEY = "turso-auth-token";
 const DEFAULT_ACCOUNT_ID = "c95fc4cec7fc52453228d9db170c372c";
@@ -181,6 +181,8 @@
   private wallet: AgentWallet;
   private db: Awaited<ReturnType<typeof createServerClient>>;
   private agentScoppedMcpClient: MCPClientStub<WorkspaceTools>;
+  private llmVault: LLMVault;
+  private workspaceModels: Awaited<ReturnType<LLMVault["listWorkspaceModels"]>>;
   constructor(
     public readonly state: ActorState,
     protected actorEnv: any,
@@ -201,6 +203,12 @@
       this.env.SUPABASE_SERVER_TOKEN,
       { cookies: { getAll: () => [] } },
     );
+    this.llmVault = new SupabaseLLMVault(
+      this.db,
+      this.env.API_KEY_ENCRYPTION_KEY,
+      this.workspace,
+    );
+    this.workspaceModels = [];
 
     this.agentScoppedMcpClient = this._createMCPClient();
     this.wallet = new AgentWallet({
@@ -386,47 +394,40 @@
     }
   }
 
-  private async _getLLMConfig(modelId: string): Promise<LLMConfig> {
-    let llmConfig: LLMConfig = {
-      model: modelId.replace(`${DEFAULT_MODEL_PREFIX}-`, ""),
-    };
-
-    if (
-      (!modelId.startsWith(DEFAULT_MODEL_PREFIX) &&
-        modelId !== DEFAULT_MODEL) || modelId === DEFAULT_MODEL_ID
-    ) {
-      const llmVault = new SupabaseLLMVault(
-        this.db,
-        this.env.API_KEY_ENCRYPTION_KEY,
-      );
-      const data = modelId === DEFAULT_MODEL_ID
-        ? await llmVault.getDefaultApiKey(
-          this.workspace,
-        )
-        : await llmVault.getApiKey(
-          modelId,
-          this.workspace,
-        );
+  private _getLLMConfig(modelId: string): LLMConfig {
+    const isCustomModel = !modelId.startsWith(DEFAULT_MODEL_PREFIX);
+
+    // don't await this here
+    this._updateWorkspaceModels();
+
+    if (isCustomModel) {
+      const data = this.workspaceModels.find((model) => model.id === modelId);
 
       if (data) {
-        llmConfig = {
+        const apiKey = this.llmVault.decrypt(data.apiKeyEncrypted);
+        return {
           model: data.model,
-          apiKey: data.apiKey || undefined,
+          apiKey: apiKey,
           bypassOpenRouter: true,
         };
       }
     }
 
-    console.log("llmConfig", llmConfig);
-    return llmConfig;
+    return {
+      model: modelId.replace(`${DEFAULT_MODEL_PREFIX}-`, ""),
+    };
+  }
+
+  private async _updateWorkspaceModels() {
+    this.workspaceModels = await this.llmVault.listWorkspaceModels();
   }
 
   private async _initAgent(config: Configuration) {
     const memoryId = buildMemoryId(this.workspace, config.id);
 
-    const llmConfig = await this._getLLMConfig(
-      config.model || DEFAULT_MODEL_ID,
-    );
+    await this._updateWorkspaceModels();
+    const model = this._inferBestModel(config.model || DEFAULT_MODEL_ID);
+    const llmConfig = this._getLLMConfig(model);
 
     const { llm, tokenLimit } = this._createLLM(llmConfig);
     await this._initMemory(memoryId, config, tokenLimit);
@@ -445,46 +446,12 @@
     await this._initAgent(config);
   }
 
-<<<<<<< HEAD
   private _createLLM({
     model,
     bypassGateway,
     bypassOpenRouter,
     apiKey,
   }: LLMConfig): { llm: LanguageModelV1; tokenLimit: number } {
-    if (model.startsWith(DEFAULT_MODEL_PREFIX)) {
-      model = model.replace(`${DEFAULT_MODEL_PREFIX}-`, "");
-    }
-
-    // todo(@camudo): change this to a nice algorithm someday
-    if (model === "auto") {
-      model = AUTO_MODEL;
-    }
-
-    console.log("this.createLLM ----------------------------");
-    console.log("model", model);
-    console.log("apiKey", apiKey);
-    console.log("bypassOpenRouter", bypassOpenRouter);
-    console.log("bypassGateway", bypassGateway);
-
-=======
-  // todo(@camudo): change this to a nice algorithm someday
-  private _inferBestModel(model: string) {
-    if (model === "auto") {
-      return "openai:gpt-4.1-mini";
-    }
-    return model;
-  }
-
-  private _createLLM(
-    { model, bypassGateway, bypassOpenRouter }: {
-      model: string;
-      bypassGateway?: boolean;
-      bypassOpenRouter?: boolean;
-    },
-  ): { llm: LanguageModelV1; tokenLimit: number } {
-    model = this._inferBestModel(model);
->>>>>>> 58fcd95d
     const [provider, ...rest] = model.split(":");
     const providerModel = rest.join(":");
     const accountId = this.env?.ACCOUNT_ID ?? DEFAULT_ACCOUNT_ID;
@@ -572,6 +539,14 @@
     );
   }
 
+  // todo(@camudo): change this to a nice algorithm someday
+  private _inferBestModel(model: string) {
+    if (model === "auto") {
+      return "openai:gpt-4.1-mini";
+    }
+    return model;
+  }
+
   private async _withToolOverrides(
     tools?: Record<string, string[]>,
     timings?: ServerTimingsBuilder,
@@ -605,16 +580,15 @@
     });
   }
 
-  private async _withAgentOverrides(options?: GenerateOptions): Promise<Agent> {
+  private _withAgentOverrides(options?: GenerateOptions): Agent {
     let agent = this._agent;
     if (!options) {
       return agent;
     }
 
     if (options.model) {
-      const llmConfig = await this._getLLMConfig(
-        options.model || DEFAULT_MODEL_ID,
-      );
+      const model = this._inferBestModel(options.model);
+      const llmConfig = this._getLLMConfig(model);
       const { llm } = this._createLLM({
         ...llmConfig,
         bypassOpenRouter: options.bypassOpenRouter ??
@@ -693,213 +667,6 @@
     return response;
   }
 
-<<<<<<< HEAD
-  async stream(
-    payload: AIMessage[],
-    options?: StreamOptions,
-  ): Promise<Response> {
-    const tracer = trace.getTracer("stream-tracer");
-    const timings = this.metadata?.timings ?? createServerTimings();
-
-    const thread = {
-      threadId: options?.threadId ?? this._thread.threadId,
-      resourceId: options?.resourceId ?? this._thread.resourceId,
-    };
-
-    /*
-     * Additional context from the payload, through annotations (converting to a CoreMessage-like object)
-     * TODO (@0xHericles) We should find a way to extend the Message Object
-     * See https://github.com/vercel/ai/discussions/3284
-     */
-    const context = payload.flatMap((message) =>
-      Array.isArray(message.annotations)
-        ? message.annotations.map((annotation) => ({
-          role: "user" as const,
-          content: typeof annotation === "string"
-            ? annotation
-            : JSON.stringify(annotation),
-        }))
-        : []
-    );
-
-    const toolsets = await this._withToolOverrides(
-      options?.tools,
-      timings,
-      thread,
-    );
-    const agentOverridesTiming = timings.start("agent-overrides");
-    const agent = await this._withAgentOverrides(options);
-    agentOverridesTiming.end();
-
-    // if no wallet was initialized, let the stream proceed.
-    // we can change this later to be more restrictive.
-    const wallet = this.wallet;
-    const userId = this.metadata?.user?.id;
-    if (userId) {
-      const walletTiming = timings.start("init-wallet");
-      const hasBalance = await wallet.canProceed(userId);
-      walletTiming.end();
-      if (!hasBalance) {
-        throw new Error("Insufficient funds");
-      }
-    }
-
-    const ttfbSpan = tracer.startSpan("stream-ttfb", {
-      attributes: {
-        "agent.id": this.state.id,
-        model: options?.model ?? this._configuration?.model ??
-          DEFAULT_MODEL,
-        "thread.id": thread.threadId,
-        "openrouter.bypass": `${options?.bypassOpenRouter ?? false}`,
-      },
-    });
-    let ended = false;
-    const endTtfbSpan = () => {
-      if (ended) {
-        return;
-      }
-      ended = true;
-      ttfbSpan.end();
-    };
-    const streamTiming = timings.start("stream");
-
-    const experimentalTransform = options?.smoothStream
-      ? smoothStream({
-        delayInMs: options.smoothStream.delayInMs,
-        // The default chunking breaks cloudflare due to using too much CPU.
-        // This is a simpler function that does the job.
-        chunking: (buffer) => buffer.slice(0, 5) || null,
-      })
-      : undefined;
-
-    const maxLimit = Math.max(MAX_TOKENS, this._maxTokens());
-    const budgetTokens = Math.min(
-      MAX_THINKING_TOKENS,
-      maxLimit - this._maxTokens(),
-    );
-
-    const aiMessages = await Promise.all(
-      payload.map((msg) => this._convertToAIMessage(msg)),
-    );
-
-    const response = await agent.stream(
-      aiMessages,
-      {
-        ...thread,
-        context,
-        toolsets,
-        instructions: options?.instructions,
-        maxSteps: this._maxSteps(),
-        maxTokens: this._maxTokens(),
-        experimental_transform: experimentalTransform,
-        providerOptions: budgetTokens > MIN_THINKING_TOKENS
-          ? {
-            anthropic: {
-              thinking: {
-                type: "enabled",
-                budgetTokens,
-              },
-            },
-          }
-          : {},
-        ...(typeof options?.lastMessages === "number"
-          ? {
-            memoryOptions: {
-              lastMessages: options.lastMessages,
-              semanticRecall: false,
-            },
-          }
-          : {}),
-        onChunk: () => {
-          endTtfbSpan();
-        },
-        onError: () => {
-          // TODO(@mcandeia): add error tracking with posthog
-        },
-        onFinish: (result) => {
-          if (userId) {
-            wallet.computeLLMUsage({
-              userId,
-              usage: result.usage,
-              threadId: thread.threadId,
-              model: this._configuration?.model ?? DEFAULT_MODEL,
-              agentName: this._configuration?.name ?? ANONYMOUS_NAME,
-            });
-          }
-        },
-      },
-    );
-    streamTiming.end();
-
-    const dataStreamResponseTiming = timings.start("data-stream-response");
-    const dataStreamResponse = response.toDataStreamResponse({
-      sendReasoning: options?.sendReasoning,
-      getErrorMessage: (error) => {
-        if (error == null) {
-          return "unknown error";
-        }
-
-        if (typeof error === "string") {
-          return error;
-        }
-
-        if (error instanceof Error) {
-          return error.message;
-        }
-
-        return JSON.stringify(error);
-      },
-    });
-    dataStreamResponseTiming.end();
-
-    return dataStreamResponse;
-  }
-
-  async generate(
-    payload: AIMessage[],
-    options?: GenerateOptions,
-  ): Promise<GenerateTextResult<any, any>> {
-    const toolsets = await this._withToolOverrides(options?.tools);
-
-    const agent = await this._withAgentOverrides(options);
-
-    const aiMessages = await Promise.all(
-      payload.map((msg) => this._convertToAIMessage(msg)),
-    );
-
-    return agent.generate(aiMessages, {
-      ...this._thread,
-      maxSteps: this._maxSteps(),
-      maxTokens: this._maxTokens(),
-      instructions: options?.instructions,
-      toolsets,
-    }) as Promise<GenerateTextResult<any, any>>;
-  }
-
-  async generateObject<TObject = any>(
-    payload: AIMessage[],
-    jsonSchema: JSONSchema7,
-  ): Promise<GenerateObjectResult<TObject>> {
-    const aiMessages = await Promise.all(
-      payload.map((msg) => this._convertToAIMessage(msg)),
-    );
-    const result = await this._agent.generate(aiMessages, {
-      ...this._thread,
-      output: jsonSchema,
-      maxSteps: this._maxSteps(),
-      maxTokens: this._maxTokens(),
-    }) as any as Promise<GenerateObjectResult<TObject>>;
-    await this._memory.addMessage({
-      ...this._thread,
-      type: "text",
-      role: "assistant",
-      content: `\`\`\`json\n${JSON.stringify(result)}\`\`\``,
-    });
-    return result;
-  }
-
-=======
->>>>>>> 58fcd95d
   override async enrichMetadata(
     m: AgentMetadata,
     req: Request,
@@ -1125,8 +892,6 @@
     });
     return result;
   }
-<<<<<<< HEAD
-=======
 
   public get memory(): AgentMemory {
     return new AgentMemory(this.agentMemoryConfig);
@@ -1378,7 +1143,6 @@
     return dataStreamResponse;
   }
 
->>>>>>> 58fcd95d
   public getAgentName() {
     return this._configuration?.name ?? ANONYMOUS_NAME;
   }
