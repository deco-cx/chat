{
  "name": "@deco/ai",
  "version": "1.0.0",
  "type": "module",
  "private": true,
  "dependencies": {
    "cloudflare": "^4.2.0",
    "@deco/sdk": "^0.1.1",
    "@ai-sdk/anthropic": "^1.1.17",
    "@ai-sdk/google": "^1.1.25",
    "@ai-sdk/openai": "^1.2.5",
    "@ai-sdk/provider": "^1.0.11",
    "@ai-sdk/deepseek": "^0.2.14",
    "@ai-sdk/xai": "^1.2.16",
    "@supabase/ssr": "^0.6.1",
    "@supabase/supabase-js": "^2.49.0",
<<<<<<< HEAD
    "@openrouter/ai-sdk-provider": "0.4.5",
    "@mastra/core": "alpha",
    "@mastra/memory": "alpha",
    "@mastra/voice-openai": "alpha",
=======
    "@openrouter/ai-sdk-provider": "0.7.0",
    "@mastra/core": "0.9.0",
    "@mastra/mcp": "0.4.0",
    "@mastra/voice-openai": "^0.10.0",
>>>>>>> 4ddf331c
    "@aws-sdk/client-s3": "^3.808.0",
    "@aws-sdk/s3-request-presigner": "^3.808.0",
    "@modelcontextprotocol/sdk": "1.11.4",
    "ai": "^4.1.61",
    "zod": "^3.24.3",
    "zod-to-json-schema": "^3.24.4",
    "@deco/actors": "npm:@jsr/deco__actors@0.33.1",
    "@ai-sdk/provider-utils": "^2.0.5",
    "nanoid": "^5.1.4",
    "secure-json-parse": "^4.0.0",
    "eventsource-parser": "^3.0.0",
    "@tursodatabase/api": "^1.9.0",
    "@libsql/client": "^0.15.0",
    "uuid": "^11.1.0",
    "croner": "^9.0.0",
    "hono": "^4.7.9"
  },
  "devDependencies": {
    "@cloudflare/workers-types": "^4.20250319.0"
  },
  "exports": {
    ".": "./src/index.ts",
    "./actors": "./src/actors.ts",
    "./mcp": "./src/mcp.ts",
    "./tools": "./src/tools.ts",
    "./agent": "./src/agent.ts",
    "./triggers": "./src/triggers/services.ts"
  },
  "lint": {
    "plugins": [
      "./plugins/enforce-kebab-case-file-names.ts"
    ]
  }
}<|MERGE_RESOLUTION|>--- conflicted
+++ resolved
@@ -14,17 +14,10 @@
     "@ai-sdk/xai": "^1.2.16",
     "@supabase/ssr": "^0.6.1",
     "@supabase/supabase-js": "^2.49.0",
-<<<<<<< HEAD
     "@openrouter/ai-sdk-provider": "0.4.5",
     "@mastra/core": "alpha",
     "@mastra/memory": "alpha",
     "@mastra/voice-openai": "alpha",
-=======
-    "@openrouter/ai-sdk-provider": "0.7.0",
-    "@mastra/core": "0.9.0",
-    "@mastra/mcp": "0.4.0",
-    "@mastra/voice-openai": "^0.10.0",
->>>>>>> 4ddf331c
     "@aws-sdk/client-s3": "^3.808.0",
     "@aws-sdk/s3-request-presigner": "^3.808.0",
     "@modelcontextprotocol/sdk": "1.11.4",
