import {
  callFunction,
  createSandboxRuntime,
  inspect,
  installConsole,
  QuickJSHandle,
} from "@deco/cf-sandbox";
import { proxyConnectionForId } from "@deco/workers-runtime";
import { Validator } from "jsonschema";
<<<<<<< HEAD
=======
import { MCPConnection } from "../../models/mcp.ts";
import { WorkflowState } from "../../workflows/workflow-runner.ts";
>>>>>>> c1ecfb79
import { MCPClientStub } from "../context.ts";
import { slugify } from "../deconfig/api.ts";
import { ProjectTools } from "../index.ts";
import { MCPConnection } from "../../models/mcp.ts";
import { WorkflowState } from "../../workflows/workflow-runner.ts";
import {
  CodeStepDefinition,
  ToolCallStepDefinition,
} from "../workflows/api.ts";

// Utility functions for consistent naming
export const toolNameSlugify = (txt: string) => slugify(txt).toUpperCase();
export const fileNameSlugify = (txt: string) => slugify(txt).toLowerCase();

// Cache for compiled validators
const validatorCache = new Map<string, Validator>();

export function validate(instance: unknown, schema: Record<string, unknown>) {
  const schemaKey = JSON.stringify(schema);
  let validator = validatorCache.get(schemaKey);

  if (!validator) {
    validator = new Validator();
    validator.addSchema(schema);

    validatorCache.set(schemaKey, validator);
  }

  return validator.validate(instance, schema);
}

// Common function for evaluating code and returning default handle
export const evalCodeAndReturnDefaultHandle = async (
  code: string,
  runtimeId: string,
) => {
  // Create sandbox runtime to validate the function
  const runtime = await createSandboxRuntime(runtimeId, {
    memoryLimitBytes: 64 * 1024 * 1024, // 64MB
    stackSizeBytes: 1 << 20, // 1MB,
  });

  const ctx = runtime.newContext({ interruptAfterMs: 100 });

  // Install built-ins
  const guestConsole = installConsole(ctx);

  // Validate the function by evaluating it as an ES module
  const result = ctx.evalCode(code, "index.js", {
    strict: true,
    strip: true,
    type: "module",
  });

  let exportsHandle: QuickJSHandle;
  if (ctx.runtime.hasPendingJob()) {
    const promise = ctx.resolvePromise(ctx.unwrapResult(result));
    ctx.runtime.executePendingJobs();
    exportsHandle = ctx.unwrapResult(await promise);
  } else {
    exportsHandle = ctx.unwrapResult(result);
  }

  const defaultHandle = ctx.getProp(exportsHandle, "default");

  return {
    ctx,
    defaultHandle,
    guestConsole,
    [Symbol.dispose]: ctx.dispose.bind(ctx),
  };
};

// Symbol to mark lazy env proxies
export const LAZY_ENV_PROXY = Symbol.for("LAZY_ENV_PROXY");

// Transform current workspace as callable integration environment
export const asEnv = (
  client: MCPClientStub<ProjectTools>,
  {
    authorization,
    workspace,
  }: { authorization?: string; workspace?: string } = {},
) => {
  const cache = new Map<string, MCPConnection>();
  // Create a function that can be called to access integrations and tools
  // This function will be properly serialized to QuickJS
  const envAccessor = (integrationId: string, toolName: string) => {
    return async (args: unknown) => {
      let connection;
      if (authorization && workspace) {
        connection = proxyConnectionForId(integrationId, {
          workspace: workspace,
          token: authorization,
        });
      } else {
        connection = cache.get(integrationId);
        if (!connection) {
          const mConnection = await client.INTEGRATIONS_GET({
            id: integrationId,
          });
          cache.set(integrationId, mConnection.connection);
        }
        connection = cache.get(integrationId);
      }

      const response = await client.INTEGRATIONS_CALL_TOOL({
        connection,
        params: {
          name: toolName,
          arguments: args as Record<string, unknown>,
        },
      });

      if (response.isError) {
        throw new Error(
          `Tool ${toolName} returned an error: ${inspect(response)}`,
        );
      }

      return response.structuredContent || response.content;
    };
  };

  // Create a target object that will hold the accessor function
  const target: Record<string | symbol, unknown> = {
    [LAZY_ENV_PROXY]: envAccessor,
  };

  // Create the nested proxy structure
  const envProxy = new Proxy(target, {
    get(targetObj, prop) {
      // Return the symbol property directly from the target
      if (prop === LAZY_ENV_PROXY) {
        return targetObj[LAZY_ENV_PROXY];
      }

      // For integration IDs, return a nested proxy for tool access
      return new Proxy(
        {},
        {
          get(_, toolName) {
            return envAccessor(prop as string, toolName as string);
          },
        },
      );
    },
  });

  return envProxy;
};

// Helper function to process execute code (inline only)
export async function processExecuteCode(
  execute: string,
  filePath: string,
  client: MCPClientStub<ProjectTools>,
  branch?: string,
): Promise<{ functionCode: string }> {
  // Save inline code to a file
  const functionCode = execute;

  await client.PUT_FILE({
    branch,
    path: filePath,
    content: functionCode,
  });

  return {
    functionCode,
  };
}

// Helper function to validate execute code
export async function validateExecuteCode(
  functionCode: string,
  runtimeId: string,
  name: string,
): Promise<{ success: boolean; error?: string }> {
  try {
    using evaluation = await evalCodeAndReturnDefaultHandle(
      functionCode,
      runtimeId,
    );
    const { ctx, defaultHandle } = evaluation;

    if (ctx.typeof(defaultHandle) !== "function") {
      return {
        success: false,
        error: `${name} must export a default function`,
      };
    }

    return { success: true };
  } catch (error) {
    return {
      success: false,
      error: `Validation error for ${name}: ${inspect(error)}`,
    };
  }
}

/**
 * Run code in a workflow step context
 */
export async function runCode(
  workflowInput: unknown,
  state: WorkflowState,
  step: CodeStepDefinition,
  client: MCPClientStub<ProjectTools>,
  runtimeId: string = "default",
): Promise<Rpc.Serializable<unknown>> {
  // Load and execute the code step function
  using stepEvaluation = await evalCodeAndReturnDefaultHandle(
    step.execute ?? "",
    runtimeId,
  );
  const {
    ctx: stepCtx,
    defaultHandle: stepDefaultHandle,
    guestConsole: stepConsole,
  } = stepEvaluation;

  // Create step context with WellKnownOptions
  const stepContext = {
    sleep: async (name: string, duration: number) => {
      await state.sleep(name, duration);
    },
    sleepUntil: async (name: string, date: Date | number) => {
      await state.sleepUntil(name, date);
    },
    readWorkflowInput() {
      return workflowInput;
    },
    readStepResult(stepName: string) {
      if (!state.steps[stepName]) {
        throw new Error(`Step '${stepName}' has not been executed yet`);
      }
      return state.steps[stepName];
    },
    env: asEnv(client),
  };

  // Call the function
  const stepCallHandle = await callFunction(
    stepCtx,
    stepDefaultHandle,
    undefined,
    stepContext,
    {},
  );

  const result = stepCtx.dump(stepCtx.unwrapResult(stepCallHandle));

  // Log any console output from the step execution
  if (stepConsole.logs.length > 0) {
    console.log(`Code step '${step.name}' logs:`, stepConsole.logs);
  }

  return result as Rpc.Serializable<unknown>;
}

/**
 * Run a tool call step in a workflow
 */
export async function runTool(
  input: unknown,
  step: ToolCallStepDefinition,
  client: MCPClientStub<ProjectTools>,
): Promise<Rpc.Serializable<unknown>> {
  // Find the integration by name or id
  const { items } = await client.INTEGRATIONS_LIST({});

  const integration = items.find(
    (item) => item.name === step.integration || item.id === step.integration,
  );

  if (!integration) {
    const availableIntegrations = items.map((item) => ({
      id: item.id,
      name: item.name,
    }));

    throw new Error(
      `Integration '${step.integration}' not found.\n\nAvailable integrations:\n${JSON.stringify(availableIntegrations, null, 2)}`,
    );
  }

  // Check if the tool exists in the integration
  const tools =
    "tools" in integration && Array.isArray(integration.tools)
      ? integration.tools
      : [];

  const tool = tools.find((t) => t.name === step.tool_name);

  if (!tool) {
    const availableTools = tools.map((t) => ({
      name: t.name,
      inputSchema: t.inputSchema,
      outputSchema: t.outputSchema,
    }));

    throw new Error(
      `Tool '${step.tool_name}' not found in integration '${integration.name}' (${integration.id}).\n\nAvailable tools:\n${JSON.stringify(availableTools, null, 2)}`,
    );
  }

  const response = await client.INTEGRATIONS_CALL_TOOL({
    connection: integration.connection,
    params: {
      name: step.tool_name ?? "",
      arguments: input as Record<string, unknown>,
    },
  });

  if (response.isError) {
    throw new Error(`Tool call failed: ${inspect(response)}`);
  }

  return (response.structuredContent ||
    response.content) as Rpc.Serializable<unknown>;
}<|MERGE_RESOLUTION|>--- conflicted
+++ resolved
@@ -7,11 +7,6 @@
 } from "@deco/cf-sandbox";
 import { proxyConnectionForId } from "@deco/workers-runtime";
 import { Validator } from "jsonschema";
-<<<<<<< HEAD
-=======
-import { MCPConnection } from "../../models/mcp.ts";
-import { WorkflowState } from "../../workflows/workflow-runner.ts";
->>>>>>> c1ecfb79
 import { MCPClientStub } from "../context.ts";
 import { slugify } from "../deconfig/api.ts";
 import { ProjectTools } from "../index.ts";
