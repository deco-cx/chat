import {
  type Client,
  createClient,
  type InStatement,
} from "@libsql/client/web";
import { MessageList } from "@mastra/core/agent";
import type { Message as AIMessage } from "ai";
import { z } from "zod";
import { WorkspaceMemory } from "../../memory/memory.ts";
import {
  assertHasWorkspace,
  assertWorkspaceResourceAccess,
} from "../assertions.ts";
import { type AppContext, createTool } from "../context.ts";
<<<<<<< HEAD
=======
import {
  convertToUIMessages,
  type MessageType,
} from "../convert-to-ui-messages.ts";
>>>>>>> 4ddf331c
import { InternalServerError, NotFoundError } from "../index.ts";
import { generateUUIDv5, toAlphanumericId } from "../slugify.ts";

async function getWorkspaceMemory(c: AppContext) {
  assertHasWorkspace(c);
  return await WorkspaceMemory.create({
    workspace: c.workspace.value,
    tursoAdminToken: c.envVars.TURSO_ADMIN_TOKEN ?? "",
    tursoOrganization: c.envVars.TURSO_ORGANIZATION,
    tokenStorage: c.envVars.TURSO_GROUP_DATABASE_TOKEN,
  });
}

const safeParse = (str: string) => {
  try {
    return JSON.parse(str);
  } catch {
    return str;
  }
};

const safeExecute = async (client: Client, stmt: InStatement) => {
  try {
    return { data: await client.execute(stmt), error: null };
  } catch (e) {
    return { data: null, error: e };
  }
};

const ThreadSchema = z.object({
  id: z.string(),
  resourceId: z.string(),
  title: z.string(),
  metadata: z.string().transform(safeParse),
  createdAt: z.string(),
  updatedAt: z.string(),
});

const MessageSchema = z.object({
  id: z.string(),
  thread_id: z.string(),
  content: z.string().transform(safeParse),
  role: z.string(),
  type: z.string(),
  createdAt: z.string(),
});

type Thread = z.infer<typeof ThreadSchema>;
type Message = z.infer<typeof MessageSchema>;

const TURSO_GROUP = "deco-agents-v2";

const createSQLClientFor = async (
  workspace: string,
  organization: string,
  authToken: string,
) => {
  const memoryId = toAlphanumericId(
    `${workspace}/default`,
  );
  const uniqueDbName = await generateUUIDv5(
    `${memoryId}-${TURSO_GROUP}`,
  );

  return createClient({
    url: `libsql://${uniqueDbName}-${organization}.turso.io`,
    authToken: authToken,
  });
};

export const listThreads = createTool({
  name: "THREADS_LIST",
  description:
    "List all threads in a workspace with cursor-based pagination and filtering",
  inputSchema: z.object({
    limit: z.number().min(1).max(20).default(10).optional(),
    agentId: z.string().optional(),
    resourceId: z.string().optional(),
    uniqueByAgentId: z.boolean().default(false).optional(),
    orderBy: z.enum([
      "createdAt_desc",
      "createdAt_asc",
      "updatedAt_desc",
      "updatedAt_asc",
    ]).default("createdAt_desc").optional(),
    cursor: z.string().optional(),
  }),
  handler: async (
    { limit, agentId, orderBy, cursor, resourceId, uniqueByAgentId },
    c,
  ) => {
    assertHasWorkspace(c);

    await assertWorkspaceResourceAccess(c.tool.name, c);

    const { TURSO_GROUP_DATABASE_TOKEN, TURSO_ORGANIZATION } = c.envVars;
    const workspace = c.workspace.value;

    const client = await createSQLClientFor(
      workspace,
      TURSO_ORGANIZATION,
      TURSO_GROUP_DATABASE_TOKEN,
    );

    orderBy ??= "createdAt_desc";
    // Parse orderBy parameter
    const [field, direction] = orderBy.split("_");
    const isDesc = direction === "desc";

    // Build the WHERE clause for filtering
    const whereClauses = [];
    const args: string[] = [];

    if (agentId) {
      whereClauses.push("json_extract(metadata, '$.agentId') = ?");
      args.push(agentId);
    }

    if (resourceId) {
      whereClauses.push("resourceId = ?");
      args.push(resourceId);
    }

    let cursorWhereClauseIdx: number | undefined = undefined;
    if (cursor) {
      const operator = isDesc ? "<" : ">";
      cursorWhereClauseIdx = whereClauses.length;

      whereClauses.push(`${field} ${operator} ?`);
      args.push(cursor);
    }

    // Filter out deleted threads
    whereClauses.push(
      "(json_extract(metadata, '$.deleted') IS NULL OR json_extract(metadata, '$.deleted') = false)",
    );

    const prevWhereClauses = [...whereClauses];
    const hasCursor = cursorWhereClauseIdx !== undefined;
    if (cursorWhereClauseIdx !== undefined) {
      const operator = isDesc ? ">" : "<"; // should be the oposite of cursor
      prevWhereClauses[cursorWhereClauseIdx] = `${field} ${operator} ?`;
    }

    const whereClause = whereClauses.length > 0
      ? `WHERE ${whereClauses.join(" AND ")}`
      : "";
    const prevWhereClause = whereClauses.length > 0
      ? `WHERE ${prevWhereClauses.join(" AND ")}`
      : "";

    limit ??= 10;

    const generateQuery = ({ where }: { where: string }) =>
      safeExecute(client, {
        sql: uniqueByAgentId
          ? `WITH RankedThreads AS (
            SELECT *,
              ROW_NUMBER() OVER (PARTITION BY json_extract(metadata, '$.agentId') ORDER BY ${field} ${direction.toUpperCase()}) as rn
            FROM mastra_threads ${where}
          )
          SELECT * FROM RankedThreads WHERE rn = 1 ORDER BY ${field} ${direction.toUpperCase()} LIMIT ?`
          : `SELECT * FROM mastra_threads ${where} ORDER BY ${field} ${direction.toUpperCase()} LIMIT ?`,
        args: [...args, limit + 1], // Fetch one extra to determine if there are more
      });

    const [{ data: result, error }, { data: prevCursorResult }] = await Promise
      .all([
        generateQuery({ where: whereClause }),

        hasCursor
          ? generateQuery({ where: prevWhereClause })
          : { data: { rows: [] } } as const,
      ]);

    if (!result || error) {
      return { threads: [], pagination: { hasMore: false, nextCursor: null } };
    }

    const threads = result.rows
      .map((row: unknown) => ThreadSchema.safeParse(row)?.data)
      .filter((a): a is Thread => !!a);
    const prevThreads = prevCursorResult?.rows.map((row) =>
      ThreadSchema.safeParse(row)?.data
    ).filter((t) => t !== undefined);

    // Check if there are more results
    const hasMore = threads.length > limit;
    if (hasMore) {
      threads.pop(); // Remove the extra item
    }

    // Get the cursor for the next page
    const nextCursor = threads.length > 0
      ? field === "createdAt"
        ? threads[threads.length - 1].createdAt
        : threads[threads.length - 1].updatedAt
      : null;

    const _prevCursor = prevThreads && prevThreads.length > 0
      ? field === "createdAt"
        ? prevThreads.at(0)?.createdAt
        : prevThreads.at(0)?.updatedAt
      : null;

    const prevCursor = !!_prevCursor && new Date(_prevCursor);
    if (prevCursor) {
      prevCursor.setMilliseconds(
        prevCursor.getMilliseconds() + (isDesc ? +1 : -1),
      );
    }

    return {
      threads,
      pagination: {
        hasMore,
        nextCursor,
        prevCursor: prevCursor ? prevCursor.toISOString() : null,
        hasPrev: !!prevCursor,
      },
    };
  },
});

export const getThreadMessages = createTool({
  name: "THREADS_GET_MESSAGES",
  description: "Get only the messages for a thread by thread id",
  inputSchema: z.object({ id: z.string() }),
  handler: async ({ id }, c) => {
    assertHasWorkspace(c);

    await assertWorkspaceResourceAccess(c.tool.name, c);

    const { TURSO_GROUP_DATABASE_TOKEN, TURSO_ORGANIZATION } = c.envVars;
    const workspace = c.workspace.value;

    const client = await createSQLClientFor(
      workspace,
      TURSO_ORGANIZATION,
      TURSO_GROUP_DATABASE_TOKEN,
    );

    const { data: result, error } = await safeExecute(client, {
      sql:
        `SELECT * FROM mastra_messages WHERE thread_id = ? ORDER BY createdAt ASC`,
      args: [id],
    });

    if (!result?.rows.length || error) {
      return [];
    }

    const messages = result.rows
      .map((row: unknown) => MessageSchema.safeParse(row)?.data)
      .filter((a: Message | undefined): a is Message => !!a);

    const list = new MessageList({ threadId: id });
    for (const message of messages) {
      list.add(message as unknown as AIMessage, "memory");
    }

    return list.get.all.ui();
  },
});

export const getThread = createTool({
  name: "THREADS_GET",
  description: "Get a thread by thread id (without messages)",
  inputSchema: z.object({ id: z.string() }),
  handler: async ({ id }, c) => {
    assertHasWorkspace(c);

    await assertWorkspaceResourceAccess(c.tool.name, c);

    const { TURSO_GROUP_DATABASE_TOKEN, TURSO_ORGANIZATION } = c.envVars;
    const workspace = c.workspace.value;

    const client = await createSQLClientFor(
      workspace,
      TURSO_ORGANIZATION,
      TURSO_GROUP_DATABASE_TOKEN,
    );

    const { data: result, error } = await safeExecute(client, {
      sql: `SELECT * FROM mastra_threads WHERE id = ? LIMIT 1`,
      args: [id],
    });

    if (!result?.rows.length || error) {
      throw new NotFoundError();
    }

    const thread = ThreadSchema.parse(result.rows[0]);

    return thread;
  },
});

export const getThreadTools = createTool({
  name: "THREADS_GET_TOOLS",
  description: "Get the tools_set for a thread by thread id",
  inputSchema: z.object({ id: z.string() }),
  handler: async ({ id }, c) => {
    assertHasWorkspace(c);

    await assertWorkspaceResourceAccess(c.tool.name, c);

    const { TURSO_GROUP_DATABASE_TOKEN, TURSO_ORGANIZATION } = c.envVars;
    const workspace = c.workspace.value;

    const client = await createSQLClientFor(
      workspace,
      TURSO_ORGANIZATION,
      TURSO_GROUP_DATABASE_TOKEN,
    );

    const { data: result } = await safeExecute(client, {
      sql: `SELECT * FROM mastra_threads WHERE id = ? LIMIT 1`,
      args: [id],
    });

    const { data: thread } = ThreadSchema.safeParse(result?.rows[0] ?? {});

    return { tools_set: thread?.metadata.tools_set ?? null };
  },
});

export const updateThreadTitle = createTool({
  name: "THREADS_UPDATE_TITLE",
  description: "Update a thread's title",
  inputSchema: z.object({
    threadId: z.string(),
    title: z.string(),
  }),
  handler: async ({ threadId, title }, c) => {
    assertHasWorkspace(c);

    await assertWorkspaceResourceAccess(c.tool.name, c);

    const memory = await getWorkspaceMemory(c);

    const currentThread = await memory.getThreadById({ threadId });
    if (!currentThread) {
      throw new NotFoundError();
    }

    const result = await memory.updateThread({
      id: threadId,
      title,
      metadata: currentThread.metadata ?? {},
    });
    if (!result) {
      throw new InternalServerError("Failed to update thread title");
    }

    return {
      ...result,
      createdAt: result.createdAt instanceof Date
        ? result.createdAt.toISOString()
        : result.createdAt,
      updatedAt: result.updatedAt instanceof Date
        ? result.updatedAt.toISOString()
        : result.updatedAt,
    };
  },
});

export const updateThreadMetadata = createTool({
  name: "THREADS_UPDATE_METADATA",
  description: "Update a thread's metadata",
  inputSchema: z.object({
    threadId: z.string(),
    metadata: z.record(z.unknown()),
  }),
  handler: async ({ threadId, metadata }, c) => {
    assertHasWorkspace(c);

    await assertWorkspaceResourceAccess(c.tool.name, c);

    const memory = await getWorkspaceMemory(c);

    const currentThread = await memory.getThreadById({ threadId });
    if (!currentThread) {
      throw new NotFoundError();
    }

    const result = await memory.updateThread({
      id: threadId,
      title: currentThread.title ?? "",
      metadata: { ...currentThread.metadata, ...metadata },
    });
    if (!result) {
      throw new InternalServerError("Failed to update thread metadata");
    }

    return {
      ...result,
      createdAt: result.createdAt instanceof Date
        ? result.createdAt.toISOString()
        : result.createdAt,
      updatedAt: result.updatedAt instanceof Date
        ? result.updatedAt.toISOString()
        : result.updatedAt,
    };
  },
});<|MERGE_RESOLUTION|>--- conflicted
+++ resolved
@@ -12,13 +12,6 @@
   assertWorkspaceResourceAccess,
 } from "../assertions.ts";
 import { type AppContext, createTool } from "../context.ts";
-<<<<<<< HEAD
-=======
-import {
-  convertToUIMessages,
-  type MessageType,
-} from "../convert-to-ui-messages.ts";
->>>>>>> 4ddf331c
 import { InternalServerError, NotFoundError } from "../index.ts";
 import { generateUUIDv5, toAlphanumericId } from "../slugify.ts";
 
