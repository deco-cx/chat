--- conflicted
+++ resolved
@@ -30,32 +30,7 @@
   ) => StubFactory<InstanceType<Constructor>>;
 }
 
-<<<<<<< HEAD
-export interface EnvVars {
-  OPENROUTER_API_KEY: string;
-  VITE_USE_LOCAL_BACKEND: string;
-  RESEND_API_KEY: string;
-  SUPABASE_URL: string;
-  SUPABASE_SERVER_TOKEN: string;
-  TURSO_GROUP_DATABASE_TOKEN: string;
-  TURSO_ORGANIZATION: string;
-  CF_ACCOUNT_ID: string;
-  CF_API_TOKEN: string;
-  CF_DISPATCH_NAMESPACE: string;
-
-  /**
-   * Only needed for locally testing wallet features.
-   */
-  WALLET_API_KEY?: string;
-  STRIPE_SECRET_KEY?: string;
-  STRIPE_WEBHOOK_SECRET?: string;
-  CURRENCY_API_KEY?: string;
-  TESTING_CUSTOMER_ID?: string;
-}
-=======
 export type EnvVars = z.infer<typeof envSchema>;
->>>>>>> 154e0f97
-
 export type AppContext = Vars & {
   envVars: EnvVars;
 };
@@ -79,31 +54,7 @@
   }
 };
 
-<<<<<<< HEAD
-const REQUIRED_LOCAL_ENV_VARS = [
-  "OPENROUTER_API_KEY",
-  "CF_ACCOUNT_ID",
-  "SUPABASE_URL",
-  "SUPABASE_SERVER_TOKEN",
-  "CF_API_TOKEN",
-  "CF_DISPATCH_NAMESPACE",
-  "TURSO_GROUP_DATABASE_TOKEN",
-  "TURSO_ORGANIZATION",
-] as const;
 
-export const getEnv = (ctx: AppContext) => {
-  if (
-    !REQUIRED_LOCAL_ENV_VARS.every((v) => typeof ctx.envVars[v] === "string")
-  ) {
-    const missing = REQUIRED_LOCAL_ENV_VARS.filter(
-      (v) => typeof ctx.envVars[v] !== "string",
-    );
-    throw new Error(`Missing environment variables: ${missing.join(", ")}`);
-  }
-
-  return ctx.envVars;
-};
-=======
 const envSchema = z.object({
   CF_DISPATCH_NAMESPACE: z.string().readonly(),
   CF_ACCOUNT_ID: z.string().readonly(),
@@ -116,12 +67,19 @@
   TURSO_GROUP_DATABASE_TOKEN: z.string().readonly(),
   TURSO_ORGANIZATION: z.string().readonly(),
   RESEND_API_KEY: z.string().readonly(),
-  OPENROUTER_API_KEY: z.string().readonly(),
+
+  /**
+   * Only needed for locally testing wallet features.
+   */
+  WALLET_API_KEY: z.string().optional().readonly(),
+  STRIPE_SECRET_KEY: z.string().optional().readonly(),
+  STRIPE_WEBHOOK_SECRET: z.string().optional().readonly(),
+  CURRENCY_API_KEY: z.string().optional().readonly(),
+  TESTING_CUSTOMER_ID: z.string().optional().readonly(),
 });
 
 export const getEnv = (ctx: AppContext): EnvVars =>
   envSchema.parse(ctx.envVars);
->>>>>>> 154e0f97
 
 export const AUTH_URL = (ctx: AppContext) =>
   getEnv(ctx).VITE_USE_LOCAL_BACKEND === "true"
