import { and, eq, or } from "drizzle-orm";
import { z } from "zod";
import { userFromJWT } from "../../auth/user.ts";
import {
  InternalServerError,
  NotFoundError,
  UserInputError,
} from "../../errors.ts";
import { LocatorStructured } from "../../locator.ts";
import type { QueryResult } from "../../storage/index.ts";
import {
  apiKeySWRCache,
  assertHasWorkspace,
  assertWorkspaceResourceAccess,
} from "../assertions.ts";
import { createToolGroup } from "../context.ts";
import { MCPClient } from "../index.ts";
import { getIntegration } from "../integrations/api.ts";
import { getRegistryApp } from "../registry/api.ts";
import { apiKeys, organizations, projects } from "../schema.ts";
import { policiesSchema, Statement } from "../../models/index.ts";

export const SELECT_API_KEY_QUERY = `
  id,
  name,
  workspace,
  enabled,
  policies,
  created_at,
  updated_at,
  deleted_at
` as const;

export function mapApiKey(
  apiKey: QueryResult<"deco_chat_api_keys", typeof SELECT_API_KEY_QUERY>,
) {
  return {
    id: apiKey.id,
    name: apiKey.name,
    workspace: apiKey.workspace,
    enabled: apiKey.enabled,
    policies: apiKey.policies as Statement[],
    createdAt: apiKey.created_at,
    updatedAt: apiKey.updated_at,
    deletedAt: apiKey.deleted_at,
    // Never expose the actual key value for security
  };
}

const createTool = createToolGroup("APIKeys", {
  name: "API Key Management",
  description: "Create and manage API keys securely.",
  icon: "https://assets.decocache.com/mcp/5e6930c3-86f6-4913-8de3-0c1fefdf02e3/API-key.png",
});

/**
 * Returns a Drizzle OR condition that filters API keys by workspace or project locator.
 * This version works with queries that don't include the agents table.
 */
export const matchByWorkspaceOrProjectLocatorForApiKeys = (
  workspace: string,
  locator?: LocatorStructured,
) => {
  return or(
    eq(apiKeys.workspace, workspace),
    locator
      ? and(
          eq(projects.slug, locator.project),
          eq(organizations.slug, locator.org),
        )
      : undefined,
  );
};

const policiesSchema = z
  .array(StatementSchema)
  .optional()
  .describe("Policies for the API key");

const AppClaimsSchema = z.object({
  appName: z.string(),
  integrationId: z.string(),
  state: z.any(),
});

// Shared API key output schema
const ApiKeySchema = z.object({
  id: z.string().describe("The unique identifier of the API key"),
  name: z.string().describe("The name of the API key"),
  workspace: z.string().describe("The workspace ID"),
  enabled: z.boolean().describe("Whether the API key is enabled"),
  policies: z
    .array(StatementSchema)
    .describe("Access policies for the API key"),
  createdAt: z.string().describe("Creation timestamp"),
  updatedAt: z.string().describe("Last update timestamp"),
  deletedAt: z
    .string()
    .nullable()
    .describe("Deletion timestamp (null if not deleted)"),
});

const ApiKeyWithValueSchema = ApiKeySchema.extend({
  value: z
    .string()
    .describe(
      "The actual API key value (JWT token) - only returned on creation/reissue",
    ),
});

export const listApiKeys = createTool({
  name: "API_KEYS_LIST",
  description: "List all API keys",
  inputSchema: z.object({}),
  outputSchema: z.object({
    apiKeys: z.array(ApiKeySchema).describe("List of API keys"),
  }),
  handler: async (_, c) => {
    assertHasWorkspace(c);
    await assertWorkspaceResourceAccess(c);

    const db = c.db;
    const workspace = c.workspace.value;

    const query = db
      .from("deco_chat_api_keys")
      .select(SELECT_API_KEY_QUERY)
      .eq("workspace", workspace)
      .is("deleted_at", null)
      .order("created_at", { ascending: false });

    const { data, error } = await query;

    if (error) {
      throw new InternalServerError(error.message);
    }

    return {
      apiKeys: data.map(mapApiKey),
    };
  },
});
<<<<<<< HEAD

const AppClaimsSchema = z.object({
  appName: z.string(),
  integrationId: z.string(),
  state: z.any(),
});
=======
>>>>>>> e99996c0
const ensureStateIsWellFormed = async (state: unknown) => {
  const promises: Promise<unknown>[] = [];

  for (const prop of Object.values(state ?? {})) {
    if (
      prop &&
      typeof prop === "object" &&
      "value" in prop &&
      typeof prop.value === "string"
    ) {
      promises.push(
        Promise.resolve(
          getIntegration.handler({
            id: prop.value,
          }),
        ).then((integration) => {
          // deno-lint-ignore no-explicit-any
          (prop as any)["__type"] = integration.appName; // ensure it's a binding object
        }),
      );
    }
  }

  await Promise.all(promises);

  return state;
};
export const createApiKey = createTool({
  name: "API_KEYS_CREATE",
  description: "Create a new API key",
  inputSchema: z.object({
    name: z.string().describe("The name of the API key"),
    policies: policiesSchema,
    claims: AppClaimsSchema.optional().describe(
      "App Claims to be added to the API key",
    ),
  }),
  outputSchema: ApiKeyWithValueSchema,
  handler: async ({ name, policies, claims }, c) => {
    assertHasWorkspace(c);
    await assertWorkspaceResourceAccess(c);
    const workspace = c.workspace.value;

    // this code ensures that we always validate stat against the app owner before issuing an JWT.
    if (claims?.appName) {
      // ensure app schema is well formed

      const [app, state] = await Promise.all([
        getRegistryApp.handler({
          name: claims.appName,
        }),
        ensureStateIsWellFormed(claims.state),
      ]);

      // get connection from registry

      const validated = (await MCPClient.INTEGRATIONS_CALL_TOOL({
        connection: app.connection,
        params: {
          name: "DECO_CHAT_STATE_VALIDATION",
          arguments: {
            state,
          },
        },
      })) as {
        structuredContent: { valid: boolean; reason?: string };
      };
      // call state validation tool.

      if (validated?.structuredContent?.valid === false) {
        // errors or not valid payloads are considered valid?
        throw new UserInputError(
          `Could not validate state ${validated.structuredContent.reason}`,
        );
      }
    }

    const db = c.db;

    // Insert the API key metadata
    const { data: apiKey, error } = await db
      .from("deco_chat_api_keys")
      .insert({
        name,
        workspace,
        enabled: true,
        policies: policies || [],
      })
      .select(SELECT_API_KEY_QUERY)
      .single();

    if (error) {
      throw new InternalServerError(error.message);
    }

    const issuer = await c.jwtIssuer();
    const value = await issuer.issue({
      ...claims,
      sub: `api-key:${apiKey.id}`,
      aud: workspace,
      iat: new Date().getTime(),
    });

    return { ...mapApiKey(apiKey), value };
  },
});

export const reissueApiKey = createTool({
  name: "API_KEYS_REISSUE",
  description: "Reissue an existing API key with new claims",
  inputSchema: z.object({
    id: z.string().describe("The ID of the API key to reissue"),
    claims: z
      .any()
      .optional()
      .describe("New claims to be added to the API key"),
    policies: policiesSchema.optional().describe("Policies of the API key"),
  }),
<<<<<<< HEAD
  handler: async ({ id, claims, policies }, c) => {
=======
  outputSchema: ApiKeyWithValueSchema,
  handler: async ({ id, claims }, c) => {
>>>>>>> e99996c0
    assertHasWorkspace(c);
    await assertWorkspaceResourceAccess(c);

    const db = c.db;
    const workspace = c.workspace.value;

    // First, verify the API key exists and is accessible
    const { data: apiKey, error } = await db
      .from("deco_chat_api_keys")
      .select(SELECT_API_KEY_QUERY)
      .eq("id", id)
      .eq("workspace", workspace)
      .is("deleted_at", null)
      .single();

    if (error) {
      throw new InternalServerError(error.message);
    }

    if (!apiKey) {
      throw new NotFoundError("API key not found");
    }

    const { error: updateError } = policies
      ? await db
          .from("deco_chat_api_keys")
          .update({
            policies,
            updated_at: new Date().toISOString(),
          })
          .eq("id", id)
          .eq("workspace", workspace)
          .is("deleted_at", null)
      : { error: null };

    if (updateError) {
      throw new InternalServerError(updateError.message);
    }

    // Generate new JWT token with the provided claims

    const issuer = await c.jwtIssuer();
    const value = await issuer.issue({
      ...claims,
      sub: `api-key:${apiKey.id}`,
      aud: workspace,
      iat: new Date().getTime(),
    });

    const cacheId = `${c.workspace.value}:${id}`;
    await apiKeySWRCache.delete(cacheId);

    return { ...mapApiKey(apiKey), value };
  },
});

export const ApiKeySchema = z.object({
  id: z.string(),
  name: z.string(),
  workspace: z.string(),
  enabled: z.boolean(),
  policies: policiesSchema,
  createdAt: z.string(),
  updatedAt: z.string(),
  deletedAt: z.string().nullable(),
});

export const getApiKey = createTool({
  name: "API_KEYS_GET",
  description: "Get an API key by ID",
  inputSchema: z.object({
    id: z.string().describe("The ID of the API key"),
  }),
  outputSchema: ApiKeySchema,
  handler: async ({ id }, c) => {
    assertHasWorkspace(c);
    await assertWorkspaceResourceAccess(c);

    const db = c.db;
    const workspace = c.workspace.value;

    const { data: apiKey, error } = await db
      .from("deco_chat_api_keys")
      .select(SELECT_API_KEY_QUERY)
      .eq("id", id)
      .eq("workspace", workspace)
      .is("deleted_at", null)
      .maybeSingle();

    if (error) {
      throw new InternalServerError(error.message);
    }

    if (!apiKey) {
      throw new NotFoundError("API key not found");
    }

    return mapApiKey(apiKey);
  },
});

export const updateApiKey = createTool({
  name: "API_KEYS_UPDATE",
  description: "Update an API key metadata",
  inputSchema: z.object({
    id: z.string().describe("The ID of the API key"),
    name: z.string().optional().describe("New name for the API key"),
    enabled: z.boolean().optional().describe("Whether the API key is enabled"),
    policies: policiesSchema,
  }),
  outputSchema: ApiKeySchema,
  handler: async ({ id, name, enabled, policies }, c) => {
    assertHasWorkspace(c);
    await assertWorkspaceResourceAccess(c);

    const db = c.db;
    const workspace = c.workspace.value;

    // deno-lint-ignore no-explicit-any
    const updateData: Record<string, any> = {};
    if (name !== undefined) updateData.name = name;
    if (enabled !== undefined) updateData.enabled = enabled;
    if (policies !== undefined) updateData.policies = policies;
    updateData.updated_at = new Date().toISOString();

    const { data: apiKey, error } = await db
      .from("deco_chat_api_keys")
      .update(updateData)
      .eq("id", id)
      .eq("workspace", workspace)
      .is("deleted_at", null)
      .select(SELECT_API_KEY_QUERY)
      .single();

    if (error) {
      throw new InternalServerError(error.message);
    }

    return mapApiKey(apiKey);
  },
});

export const deleteApiKey = createTool({
  name: "API_KEYS_DELETE",
  description: "Delete an API key (soft delete)",
  inputSchema: z.object({
    id: z.string().describe("The ID of the API key to delete"),
  }),
  outputSchema: z.object({
    id: z.string().describe("The ID of the deleted API key"),
    deleted: z.boolean().describe("Confirmation that the key was deleted"),
  }),
  handler: async ({ id }, c) => {
    assertHasWorkspace(c);
    await assertWorkspaceResourceAccess(c);

    const db = c.db;
    const workspace = c.workspace.value;

    // Soft delete by setting deleted_at timestamp
    const { data: apiKey, error } = await db
      .from("deco_chat_api_keys")
      .update({ deleted_at: new Date().toISOString() })
      .eq("id", id)
      .eq("workspace", workspace)
      .is("deleted_at", null)
      .select("id")
      .single();

    if (error) {
      throw new InternalServerError(error.message);
    }

    return {
      id: apiKey.id,
      deleted: true,
    };
  },
});

export const enableApiKey = createTool({
  name: "API_KEYS_ENABLE",
  description: "Enable an API key",
  inputSchema: z.object({
    id: z.string().describe("The ID of the API key to enable"),
  }),
  outputSchema: ApiKeySchema,
  handler: async ({ id }, c) => {
    assertHasWorkspace(c);
    await assertWorkspaceResourceAccess(c);

    const db = c.db;
    const workspace = c.workspace.value;

    const { data: apiKey, error } = await db
      .from("deco_chat_api_keys")
      .update({ enabled: true, updated_at: new Date().toISOString() })
      .eq("id", id)
      .eq("workspace", workspace)
      .is("deleted_at", null)
      .select(SELECT_API_KEY_QUERY)
      .single();

    if (error) {
      throw new InternalServerError(error.message);
    }

    return mapApiKey(apiKey);
  },
});

export const disableApiKey = createTool({
  name: "API_KEYS_DISABLE",
  description: "Disable an API key",
  inputSchema: z.object({
    id: z.string().describe("The ID of the API key to disable"),
  }),
  outputSchema: ApiKeySchema,
  handler: async ({ id }, c) => {
    assertHasWorkspace(c);
    await assertWorkspaceResourceAccess(c);

    const db = c.db;
    const workspace = c.workspace.value;

    const { data: apiKey, error } = await db
      .from("deco_chat_api_keys")
      .update({ enabled: false, updated_at: new Date().toISOString() })
      .eq("id", id)
      .eq("workspace", workspace)
      .is("deleted_at", null)
      .select(SELECT_API_KEY_QUERY)
      .single();

    if (error) {
      throw new InternalServerError(error.message);
    }

    return mapApiKey(apiKey);
  },
});

export const checkAccess = createTool({
  name: "API_KEYS_CHECK_ACCESS",
  description: "Check if an API key has access to a resource",
  inputSchema: z.object({
    key: z
      .string()
      .optional()
      .describe(
        "The API key to check access for, if not provided, the current key from context will be used",
      ),
    tools: z.array(z.string()).describe("All tools that wants to check access"),
  }),
  outputSchema: z.object({
    access: z.record(z.string(), z.boolean()),
  }),
  handler: async ({ key, tools }, c) => {
    assertHasWorkspace(c);
    c.resourceAccess.grant(); // this is public because it uses the current key from context

    let user = c.user;
    if (key) {
      const fromJWT = await userFromJWT(
        key,
        c.envVars.DECO_CHAT_API_JWT_PRIVATE_KEY &&
          c.envVars.DECO_CHAT_API_JWT_PUBLIC_KEY
          ? {
              public: c.envVars.DECO_CHAT_API_JWT_PUBLIC_KEY,
              private: c.envVars.DECO_CHAT_API_JWT_PRIVATE_KEY,
            }
          : undefined,
      );
      user = fromJWT ?? user;
    }
    const hasAccess = await Promise.all(
      tools.map(async (tool) => {
        return [
          tool,
          await assertWorkspaceResourceAccess(c, tool)
            .then(() => true)
            .catch(() => false),
        ];
      }),
    );
    return {
      access: Object.fromEntries(hasAccess),
    };
  },
});

export const validateApiKey = createTool({
  name: "API_KEYS_VALIDATE",
  description: "Validate an API key by ID",
  inputSchema: z.object({
    id: z.string().describe("The ID of the API key to validate"),
  }),
  outputSchema: ApiKeySchema.extend({
    valid: z.boolean().describe("Whether the API key is valid"),
  }),
  handler: async ({ id }, c) => {
    assertHasWorkspace(c);
    await assertWorkspaceResourceAccess(c);

    const db = c.db;
    const workspace = c.workspace.value;

    const { data: apiKey, error } = await db
      .from("deco_chat_api_keys")
      .select(SELECT_API_KEY_QUERY)
      .eq("id", id)
      .eq("workspace", workspace)
      .eq("enabled", true)
      .is("deleted_at", null)
      .single();

    if (error || !apiKey) {
      throw new NotFoundError("API key not found or invalid");
    }

    return {
      ...mapApiKey(apiKey),
      valid: true,
    };
  },
});<|MERGE_RESOLUTION|>--- conflicted
+++ resolved
@@ -18,7 +18,7 @@
 import { getIntegration } from "../integrations/api.ts";
 import { getRegistryApp } from "../registry/api.ts";
 import { apiKeys, organizations, projects } from "../schema.ts";
-import { policiesSchema, Statement } from "../../models/index.ts";
+import { policiesSchema, Statement, StatementSchema } from "../../models/index.ts";
 
 export const SELECT_API_KEY_QUERY = `
   id,
@@ -72,11 +72,6 @@
   );
 };
 
-const policiesSchema = z
-  .array(StatementSchema)
-  .optional()
-  .describe("Policies for the API key");
-
 const AppClaimsSchema = z.object({
   appName: z.string(),
   integrationId: z.string(),
@@ -140,15 +135,7 @@
     };
   },
 });
-<<<<<<< HEAD
-
-const AppClaimsSchema = z.object({
-  appName: z.string(),
-  integrationId: z.string(),
-  state: z.any(),
-});
-=======
->>>>>>> e99996c0
+
 const ensureStateIsWellFormed = async (state: unknown) => {
   const promises: Promise<unknown>[] = [];
 
@@ -267,12 +254,8 @@
       .describe("New claims to be added to the API key"),
     policies: policiesSchema.optional().describe("Policies of the API key"),
   }),
-<<<<<<< HEAD
+  outputSchema: ApiKeyWithValueSchema,
   handler: async ({ id, claims, policies }, c) => {
-=======
-  outputSchema: ApiKeyWithValueSchema,
-  handler: async ({ id, claims }, c) => {
->>>>>>> e99996c0
     assertHasWorkspace(c);
     await assertWorkspaceResourceAccess(c);
 
@@ -327,17 +310,6 @@
 
     return { ...mapApiKey(apiKey), value };
   },
-});
-
-export const ApiKeySchema = z.object({
-  id: z.string(),
-  name: z.string(),
-  workspace: z.string(),
-  enabled: z.boolean(),
-  policies: policiesSchema,
-  createdAt: z.string(),
-  updatedAt: z.string(),
-  deletedAt: z.string().nullable(),
 });
 
 export const getApiKey = createTool({
