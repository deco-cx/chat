export * from "../errors.ts";
export * from "./assertions.ts";
export * from "./context.ts";
export * from "./wallet/stripe/webhook.ts";
import * as agentsAPI from "./agents/api.ts";
import { AppContext, State } from "./context.ts";
import * as fsAPI from "./fs/api.ts";
import * as hostingAPI from "./hosting/api.ts";
import * as integrationsAPI from "./integrations/api.ts";
import * as knowledgeAPI from "./knowledge/api.ts";
import * as membersAPI from "./members/api.ts";
import * as profilesAPI from "./profiles/api.ts";
import { CreateStubHandlerOptions, MCPClientStub } from "./stub.ts";
import * as teamsAPI from "./teams/api.ts";
import * as threadsAPI from "./threads/api.ts";
import * as triggersAPI from "./triggers/api.ts";
<<<<<<< HEAD
import * as walletAPI from "./wallet/api.ts";
import * as fsAPI from "./fs/api.ts";
=======
>>>>>>> 74fa90e8

// Register tools for each API handler
export const GLOBAL_TOOLS = [
  teamsAPI.getTeam,
  teamsAPI.createTeam,
  teamsAPI.updateTeam,
  teamsAPI.deleteTeam,
  teamsAPI.listTeams,
  membersAPI.getTeamMembers,
  membersAPI.updateTeamMember,
  membersAPI.removeTeamMember,
  membersAPI.registerMemberActivity,
  membersAPI.getMyInvites,
  membersAPI.acceptInvite,
  membersAPI.inviteTeamMembers,
  membersAPI.teamRolesList,
  profilesAPI.getProfile,
  profilesAPI.updateProfile,
  integrationsAPI.callTool,
  integrationsAPI.listTools,
] as const;

// Tools tied to an specific workspace
export const WORKSPACE_TOOLS = [
  agentsAPI.getAgent,
  agentsAPI.deleteAgent,
  agentsAPI.createAgent,
  agentsAPI.createTempAgent,
  agentsAPI.updateAgent,
  agentsAPI.listAgents,
  agentsAPI.getTempAgent,
  integrationsAPI.getIntegration,
  integrationsAPI.createIntegration,
  integrationsAPI.updateIntegration,
  integrationsAPI.deleteIntegration,
  integrationsAPI.listIntegrations,
  threadsAPI.listThreads,
  threadsAPI.getThread,
  threadsAPI.getThreadMessages,
  threadsAPI.getThreadTools,
  threadsAPI.updateThreadTitle,
  threadsAPI.updateThreadMetadata,
  hostingAPI.listApps,
  hostingAPI.deployFiles,
  hostingAPI.deleteApp,
  hostingAPI.getAppInfo,
  triggersAPI.getTrigger,
  triggersAPI.listTriggers,
  triggersAPI.createTrigger,
  triggersAPI.createCronTrigger,
  triggersAPI.createWebhookTrigger,
  triggersAPI.deleteTrigger,
  triggersAPI.getWebhookTriggerUrl,
  walletAPI.getWalletAccount,
  walletAPI.getThreadsUsage,
  walletAPI.getAgentsUsage,
  walletAPI.createCheckoutSession,
  walletAPI.redeemWalletVoucher,
  walletAPI.createWalletVoucher,
  triggersAPI.activateTrigger,
  triggersAPI.deactivateTrigger,
  knowledgeAPI.createBase,
  knowledgeAPI.deleteBase,
  knowledgeAPI.forget,
  knowledgeAPI.remember,
  knowledgeAPI.search,
  fsAPI.listFiles,
  fsAPI.readFile,
  fsAPI.readFileMetadata,
  fsAPI.writeFile,
  fsAPI.deleteFile,
] as const;

export type GlobalTools = typeof GLOBAL_TOOLS;
export type WorkspaceTools = typeof WORKSPACE_TOOLS;
export type ToolLike = GlobalTools | WorkspaceTools;

const global = createMCPToolsStub({
  tools: GLOBAL_TOOLS,
});

export const fromWorkspaceString = (
  _workspace: string,
): AppContext["workspace"] => {
  const workspace: string = _workspace.startsWith("/")
    ? _workspace
    : `/${_workspace}`;
  const [_, root, slug] = workspace.split("/");
  return {
    value: workspace,
    root,
    slug,
  };
};

export const MCPClient = new Proxy(
  {} as typeof global & {
    forContext: (
      ctx: Omit<AppContext, "user"> & { user?: AppContext["user"] },
    ) => MCPClientStub<WorkspaceTools>;
  },
  {
    get(_, name) {
      if (name === "forContext") {
        return (ctx: AppContext) =>
          createMCPToolsStub({ tools: WORKSPACE_TOOLS, context: ctx });
      }
      return global[name as keyof typeof global];
    },
  },
);

export { Entrypoint } from "./hosting/api.ts";

export function createMCPToolsStub<TDefinition extends ToolLike>(
  options: CreateStubHandlerOptions<TDefinition>,
): MCPClientStub<TDefinition> {
  return new Proxy<MCPClientStub<TDefinition>>(
    {} as MCPClientStub<TDefinition>,
    {
      get(_, name) {
        if (typeof name !== "string") {
          throw new Error("Name must be a string");
        }
        const toolMap = new Map<string, ToolLike[number]>(
          options.tools.map((h) => [h.name, h]),
        );
        return (props: unknown) => {
          const tool = toolMap.get(name);
          if (!tool) {
            throw new Error(`Tool ${name} not found`);
          }
          return State.run(
            options?.context ?? State.getStore(),
            async (args) => {
              // @ts-expect-error this should be fine
              const result = await tool.handler(args);

              if (result.isError) {
                throw result.structuredContent;
              }

              return result.structuredContent;
            },
            props,
          );
        };
      },
    },
  );
}

export { AuthorizationClient, PolicyClient } from "../auth/policy.ts";<|MERGE_RESOLUTION|>--- conflicted
+++ resolved
@@ -14,11 +14,7 @@
 import * as teamsAPI from "./teams/api.ts";
 import * as threadsAPI from "./threads/api.ts";
 import * as triggersAPI from "./triggers/api.ts";
-<<<<<<< HEAD
 import * as walletAPI from "./wallet/api.ts";
-import * as fsAPI from "./fs/api.ts";
-=======
->>>>>>> 74fa90e8
 
 // Register tools for each API handler
 export const GLOBAL_TOOLS = [
