export * from "../errors.ts";
export * from "./assertions.ts";
export * from "./context.ts";
<<<<<<< HEAD
export * from "./wallet/stripe/webhook.ts";
=======
>>>>>>> 01e71aca
import * as agentsAPI from "./agents/api.ts";
import { ApiHandler, AppContext, State } from "./context.ts";
import * as hostingAPI from "./hosting/api.ts";
import * as integrationsAPI from "./integrations/api.ts";
import * as knowledgeAPI from "./knowledge/api.ts";
import * as membersAPI from "./members/api.ts";
import * as profilesAPI from "./profiles/api.ts";
import { CreateStubHandlerOptions, MCPClientStub } from "./stub.ts";
import * as teamsAPI from "./teams/api.ts";
import * as threadsAPI from "./threads/api.ts";
import * as triggersAPI from "./triggers/api.ts";
import * as walletAPI from "./wallet/api.ts";
import * as fsAPI from "./fs/api.ts";

// Register tools for each API handler
export const GLOBAL_TOOLS = [
  teamsAPI.getTeam,
  teamsAPI.createTeam,
  teamsAPI.updateTeam,
  teamsAPI.deleteTeam,
  teamsAPI.listTeams,
  membersAPI.getTeamMembers,
  membersAPI.updateTeamMember,
  membersAPI.removeTeamMember,
  membersAPI.registerMemberActivity,
  membersAPI.getMyInvites,
  membersAPI.acceptInvite,
  membersAPI.inviteTeamMembers,
  membersAPI.teamRolesList,
  profilesAPI.getProfile,
  profilesAPI.updateProfile,
  integrationsAPI.callTool,
  integrationsAPI.listTools,
] as const;
export type GlobalTools = typeof GLOBAL_TOOLS;
// Tools tied to an specific workspace
export const WORKSPACE_TOOLS = [
  agentsAPI.getAgent,
  agentsAPI.deleteAgent,
  agentsAPI.createAgent,
  agentsAPI.createTempAgent,
  agentsAPI.updateAgent,
  agentsAPI.listAgents,
  agentsAPI.getTempAgent,
  integrationsAPI.getIntegration,
  integrationsAPI.createIntegration,
  integrationsAPI.updateIntegration,
  integrationsAPI.deleteIntegration,
  integrationsAPI.listIntegrations,
  threadsAPI.listThreads,
  threadsAPI.getThread,
  threadsAPI.getThreadMessages,
  threadsAPI.getThreadTools,
  hostingAPI.listApps,
  hostingAPI.deployFiles,
  hostingAPI.deleteApp,
  hostingAPI.getAppInfo,
  triggersAPI.getTrigger,
  triggersAPI.listTriggers,
  triggersAPI.createTrigger,
  triggersAPI.createCronTrigger,
  triggersAPI.createWebhookTrigger,
  triggersAPI.deleteTrigger,
  triggersAPI.getWebhookTriggerUrl,
  walletAPI.getWalletAccount,
  walletAPI.getThreadsUsage,
  walletAPI.getAgentsUsage,
  walletAPI.createCheckoutSession,
  walletAPI.redeemWalletVoucher,
  walletAPI.createWalletVoucher,
  triggersAPI.activateTrigger,
  triggersAPI.deactivateTrigger,
  knowledgeAPI.createBase,
  knowledgeAPI.deleteBase,
  knowledgeAPI.forget,
  knowledgeAPI.remember,
  knowledgeAPI.search,
  fsAPI.listFiles,
  fsAPI.readFile,
  fsAPI.readFileMetadata,
  fsAPI.writeFile,
  fsAPI.deleteFile,
] as const;

export type WorkspaceTools = typeof WORKSPACE_TOOLS;
const global = createMCPToolsStub({
  tools: GLOBAL_TOOLS,
});

export const fromWorkspaceString = (
  _workspace: string,
): AppContext["workspace"] => {
  const workspace: string = _workspace.startsWith("/")
    ? _workspace
    : `/${_workspace}`;
  const [_, root, slug] = workspace.split("/");
  return {
    value: workspace,
    root,
    slug,
  };
};

export const MCPClient = new Proxy(
  {} as typeof global & {
    forContext: (
      ctx: Omit<AppContext, "user"> & { user?: AppContext["user"] },
    ) => MCPClientStub<WorkspaceTools>;
  },
  {
    get(_, name) {
      if (name === "forContext") {
        return (ctx: AppContext) =>
          createMCPToolsStub({
            tools: WORKSPACE_TOOLS,
            context: ctx,
          });
      }
      return global[name as keyof typeof global];
    },
  },
);

export { Entrypoint } from "./hosting/api.ts";

export function createMCPToolsStub<TDefinition extends readonly ApiHandler[]>(
  options: CreateStubHandlerOptions<TDefinition>,
): MCPClientStub<TDefinition> {
  return new Proxy<MCPClientStub<TDefinition>>(
    {} as MCPClientStub<TDefinition>,
    {
      get(_, name) {
        if (typeof name !== "string") {
          throw new Error("Name must be a string");
        }
        const toolMap = new Map<string, ApiHandler>(
          options.tools.map((h) => [h.name, h]),
        );
        return (props: unknown) => {
          const tool = toolMap.get(name);
          if (!tool) {
            throw new Error(`Tool ${name} not found`);
          }
          return State.run(
            options?.context ?? State.getStore(),
            (args) => tool.handler(args),
            props,
          );
        };
      },
    },
  );
}<|MERGE_RESOLUTION|>--- conflicted
+++ resolved
@@ -1,10 +1,7 @@
 export * from "../errors.ts";
 export * from "./assertions.ts";
 export * from "./context.ts";
-<<<<<<< HEAD
 export * from "./wallet/stripe/webhook.ts";
-=======
->>>>>>> 01e71aca
 import * as agentsAPI from "./agents/api.ts";
 import { ApiHandler, AppContext, State } from "./context.ts";
 import * as hostingAPI from "./hosting/api.ts";
