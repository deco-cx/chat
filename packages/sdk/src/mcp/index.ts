--- conflicted
+++ resolved
@@ -14,11 +14,8 @@
 import * as teamsAPI from "./teams/api.ts";
 import * as threadsAPI from "./threads/api.ts";
 import * as triggersAPI from "./triggers/api.ts";
-<<<<<<< HEAD
 import * as modelsAPI from "./models/api.ts";
-=======
 import * as walletAPI from "./wallet/api.ts";
->>>>>>> 58fcd95d
 
 export * from "./bindings/binder.ts";
 
