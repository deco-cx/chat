import { useQueryClient, useSuspenseQuery } from "@tanstack/react-query";
import { getWorkflowStatus, listWorkflows } from "../crud/workflows.ts";
import { InternalServerError } from "../errors.ts";
import { useSDK } from "./store.tsx";

export const useWorkflows = (page = 1, per_page = 10) => {
  const { workspace } = useSDK();
  const client = useQueryClient();

  const { data, refetch, isRefetching } = useSuspenseQuery({
    queryKey: ["workflows", workspace, page, per_page],
    queryFn: async ({ signal }) => {
      const result = await listWorkflows(workspace, page, per_page, signal);
      // Optionally cache each workflow by name
      for (const workflow of result.workflows) {
        const itemKey = ["workflow", workspace, workflow.workflowName];
        client.cancelQueries({ queryKey: itemKey });
        client.setQueryData(itemKey, workflow);
      }
      return result;
    },
    retry: (failureCount, error) =>
      error instanceof InternalServerError && failureCount < 2,
  });

  return {
    data,
    refetch,
    isRefetching,
  };
};

/**
 * Hook to get all workflow instances for a specific workflow name
 */
export const useWorkflowInstances = (
  workflowName: string,
  page = 1,
  per_page = 10,
) => {
  const { workspace } = useSDK();

  const { data, refetch, isRefetching } = useSuspenseQuery({
    queryKey: ["workflow-instances", workspace, workflowName, page, per_page],
    queryFn: async ({ signal }) => {
      const result = await listWorkflows(workspace, page, per_page, signal);
      // Filter to only include runs for this specific workflow
      const filteredWorkflows = result.workflows.filter(
        (workflow) => workflow.workflowName === workflowName,
      );

      return {
        ...result,
        workflows: filteredWorkflows,
      };
    },
    retry: (failureCount, error) =>
      error instanceof InternalServerError && failureCount < 2,
  });

  return {
    data,
    refetch,
    isRefetching,
  };
};

/**
 * Hook to get all runs for a specific workflow (without pagination)
 * Useful for calculating statistics
 */
export const useAllWorkflowRuns = (workflowName: string) => {
  const { workspace } = useSDK();

  const { data, refetch, isRefetching } = useSuspenseQuery({
    queryKey: ["all-workflow-runs", workspace, workflowName],
    queryFn: async ({ signal }) => {
      // Fetch a large number to get all runs for this workflow
      // In the future, we might want to implement a "get all" API endpoint
      const result = await listWorkflows(workspace, 1, 1000, signal);

      // Filter to only include runs for this specific workflow
      const filteredWorkflows = result.workflows.filter(
        (workflow) => workflow.workflowName === workflowName,
      );

      return {
        ...result,
        workflows: filteredWorkflows,
      };
    },
    retry: (failureCount, error) =>
      error instanceof InternalServerError && failureCount < 2,
  });

  return {
    data,
    refetch,
    isRefetching,
  };
};

/**
<<<<<<< HEAD
 * Hook to get all unique workflow names by fetching all workflow runs
 * This addresses the issue of missing workflows when only fetching recent runs
=======
 * Hook to get unique workflow names by fetching the first page of workflow runs
 * Simplified to avoid infinite loop issues - fetches only the first 100 records
>>>>>>> 0521036a
 */
export const useAllUniqueWorkflows = () => {
  const { workspace } = useSDK();

  const { data, refetch, isRefetching } = useSuspenseQuery({
    queryKey: ["all-unique-workflows", workspace],
    queryFn: async ({ signal }) => {
<<<<<<< HEAD
      const allRuns: Array<
        {
          workflowName: string;
          runId: string;
          createdAt: number;
          updatedAt: number;
          resourceId?: string | null;
          status: string;
        }
      > = [];
      let page = 1;
      const per_page = 100;

      // Keep fetching until we get all workflows
      while (true) {
        const result = await listWorkflows(workspace, page, per_page, signal);

        if (result.workflows.length === 0) {
          break; // No more data
        }

        allRuns.push(...result.workflows);

        // If we got less than per_page, we've reached the end
        if (result.workflows.length < per_page) {
          break;
        }

        page++;
      }

      return {
        workflows: allRuns,
        pagination: { page: 1, per_page: allRuns.length },
=======
      // Fetch only the first page with 50 records to avoid infinite loop
      const per_page = 50;
      const result = await listWorkflows(workspace, 1, per_page, signal);

      return {
        workflows: result.workflows,
        pagination: { page: 1, per_page: result.workflows.length },
>>>>>>> 0521036a
      };
    },
    retry: (failureCount, error) =>
      error instanceof InternalServerError && failureCount < 2,
    // Cache for 5 minutes since this is expensive
    staleTime: 5 * 60 * 1000,
  });

  return {
    data,
    refetch,
    isRefetching,
  };
};

export const useWorkflowStatus = (
  workflowName: string,
  instanceId: string,
) => {
  const { workspace } = useSDK();
  return useSuspenseQuery({
    queryKey: ["workflow-status", workspace, workflowName, instanceId],
    queryFn: ({ signal }) =>
      getWorkflowStatus(workspace, { workflowName, instanceId }, signal),
    retry: (failureCount, error) =>
      error instanceof InternalServerError && failureCount < 2,
    refetchInterval: (query) => {
      const snapshot = query.state.data?.snapshot;
      const status = typeof snapshot === "string" ? snapshot : snapshot?.status;
      if (
        status === "success" ||
        status === "failed"
      ) {
        return false;
      }
      return 1000; // Poll every 1 second by default
    },
  });
};<|MERGE_RESOLUTION|>--- conflicted
+++ resolved
@@ -101,13 +101,8 @@
 };
 
 /**
-<<<<<<< HEAD
- * Hook to get all unique workflow names by fetching all workflow runs
- * This addresses the issue of missing workflows when only fetching recent runs
-=======
  * Hook to get unique workflow names by fetching the first page of workflow runs
  * Simplified to avoid infinite loop issues - fetches only the first 100 records
->>>>>>> 0521036a
  */
 export const useAllUniqueWorkflows = () => {
   const { workspace } = useSDK();
@@ -115,42 +110,6 @@
   const { data, refetch, isRefetching } = useSuspenseQuery({
     queryKey: ["all-unique-workflows", workspace],
     queryFn: async ({ signal }) => {
-<<<<<<< HEAD
-      const allRuns: Array<
-        {
-          workflowName: string;
-          runId: string;
-          createdAt: number;
-          updatedAt: number;
-          resourceId?: string | null;
-          status: string;
-        }
-      > = [];
-      let page = 1;
-      const per_page = 100;
-
-      // Keep fetching until we get all workflows
-      while (true) {
-        const result = await listWorkflows(workspace, page, per_page, signal);
-
-        if (result.workflows.length === 0) {
-          break; // No more data
-        }
-
-        allRuns.push(...result.workflows);
-
-        // If we got less than per_page, we've reached the end
-        if (result.workflows.length < per_page) {
-          break;
-        }
-
-        page++;
-      }
-
-      return {
-        workflows: allRuns,
-        pagination: { page: 1, per_page: allRuns.length },
-=======
       // Fetch only the first page with 50 records to avoid infinite loop
       const per_page = 50;
       const result = await listWorkflows(workspace, 1, per_page, signal);
@@ -158,7 +117,6 @@
       return {
         workflows: result.workflows,
         pagination: { page: 1, per_page: result.workflows.length },
->>>>>>> 0521036a
       };
     },
     retry: (failureCount, error) =>
